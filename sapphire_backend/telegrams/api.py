import logging
from datetime import datetime

from ninja_extra import api_controller, route
from ninja_jwt.authentication import JWTAuth

<<<<<<< HEAD
from sapphire_backend.metrics.choices import (
    HydrologicalMeasurementType,
    HydrologicalMetricName,
    MetricUnit,
)
from sapphire_backend.utils.datetime_helper import SmartDatetime
from sapphire_backend.utils.permissions import IsOrganizationMember, IsSuperAdmin, OrganizationExists
=======
from sapphire_backend.utils.permissions import IsOrganizationMember, OrganizationExists
>>>>>>> 768600a1

from ..metrics.models import HydrologicalMetric
from ..metrics.timeseries.query import TimeseriesQueryManager
from ..stations.models import HydrologicalStation
from ..utils.mixins.schemas import Message
from .exceptions import TelegramParserException
from .parser import KN15TelegramParser
from .schema import (
    BulkParseOutputSchema,
    DailyOverviewOutputSchema,
    TelegramBulkInputSchema,
    TelegramBulkWithDatesInputSchema,
    TelegramInputSchema,
    TelegramOutputSchema,
)
from .utils import (
    build_data_processing_structure,
    fill_with_old_metrics,
    insert_new_averages,
    insert_new_metrics,
    save_reported_discharge,
)


@api_controller(
    "telegrams/{organization_uuid}",
    tags=["Telegrams"],
    auth=JWTAuth(),
    permissions=[OrganizationExists & IsOrganizationMember | IsSuperAdmin],
)
class TelegramsAPIController:
    @route.post("parse", response={201: TelegramOutputSchema})
    def parse_telegram(self, request, organization_uuid: str, encoded_telegram: TelegramInputSchema):
        parser = KN15TelegramParser(encoded_telegram.telegram)
        decoded = parser.parse()
        if str(parser.station.organization.uuid) != organization_uuid:
            return 400, {
                "detail": f"Station with code {parser.station.station_code} does not exist for this organization",
                "code": "invalid_station",
            }
        return 201, decoded

    @route.post("parse-bulk", response={201: BulkParseOutputSchema})
    def bulk_parse_telegram(self, request, organization_uuid: str, encoded_telegrams: TelegramBulkInputSchema):
        data = {"parsed": [], "errors": []}
        for idx, telegram in enumerate(encoded_telegrams.telegrams):
            parser = KN15TelegramParser(telegram)
            try:
                decoded = parser.parse()
                hydro_station_code = None
                meteo_station_code = None
                hydro_station_org_uuid = None
                meteo_station_org_uuid = None
                if parser.exists_hydro_station:
                    hydro_station_org_uuid = str(parser.hydro_station.site.organization.uuid)
                    hydro_station_code = parser.hydro_station.station_code
                if parser.exists_meteo_station:
                    meteo_station_org_uuid = str(parser.meteo_station.site.organization.uuid)
                    meteo_station_code = parser.meteo_station.station_code
                if organization_uuid not in [hydro_station_org_uuid, meteo_station_org_uuid]:
                    error = f"Station with code {hydro_station_code or meteo_station_code} does not exist for this organization"
                    data["errors"].append({"index": idx, "telegram": telegram, "error": error})
                    parser.save_parsing_error(error)

                data["processed"].append({"index": idx, "telegram": telegram, "parsed_data": decoded})
            except TelegramParserException as e:
                data["errors"].append({"index": idx, "telegram": telegram, "error": str(e)})

        return 201, data

    @route.post("get-daily-overview", response={201: DailyOverviewOutputSchema, 400: Message})
    def get_daily_overview(
        self, request, organization_uuid: str, encoded_telegrams_dates: TelegramBulkWithDatesInputSchema
    ):
        data = {"parsed": [], "errors": []}
        data_overview = []
        hydro_station_codes = set()
        meteo_station_codes = set()

        for idx, telegram_date in enumerate(encoded_telegrams_dates.telegrams):
            telegram = telegram_date.raw
            override_date = telegram_date.override_date
            parser = KN15TelegramParser(telegram, organization_uuid=organization_uuid)
            try:
                decoded = parser.parse()
            except TelegramParserException as e:
                data["errors"].append({"index": idx, "telegram": telegram, "error": str(e)})
                logging.exception(e)

            telegram_day_smart = SmartDatetime(decoded["section_zero"]["date"], parser.hydro_station, local=True)
            if override_date is not None:
                telegram_day_smart = SmartDatetime(override_date, parser.hydro_station, local=True)

            overview_entry = {
                "index": idx,
                "station_code": decoded["section_zero"]["station_code"],
                "station_name": decoded["section_zero"]["station_name"],
                "telegram_day_date": telegram_day_smart.local.date().isoformat(),
                "previous_day_date": telegram_day_smart.previous_local.date().isoformat(),
                "section_one": {},
                "reported_discharge": [],
                "meteo": {},
            }

            if decoded.get("section_one", False):
                hydro_station_codes.add(
                    (parser.hydro_station.station_code, parser.hydro_station.id)
                )  # include only codes which have section 988
                telegram_day_morning_water_level = decoded["section_one"]["morning_water_level"]
                telegram_day_water_level_trend = decoded["section_one"]["water_level_trend"]
                previous_day_evening_water_level = decoded["section_one"]["water_level_20h_period"]

                water_level_query_manager_result = (
                    TimeseriesQueryManager(
                        HydrologicalMetric,
                        organization_uuid=organization_uuid,
                        filter_dict={
                            "timestamp": telegram_day_smart.previous_morning_utc,
                            "metric_name": HydrologicalMetricName.WATER_LEVEL_DAILY,
                            "station": parser.hydro_station,
                            "value_type": HydrologicalMeasurementType.MANUAL,
                        },
                    )
                    .execute_query()
                    .first()
                )
                previous_day_morning_water_level = None
                previous_day_water_level_average = None
                trend_ok = False
                if water_level_query_manager_result is not None:
                    previous_day_morning_water_level = water_level_query_manager_result.avg_value
                    previous_day_water_level_average = round(
                        0.5 * (float(previous_day_morning_water_level) + float(previous_day_evening_water_level))
                    )
                    trend_ok = (
                        previous_day_morning_water_level + telegram_day_water_level_trend
                    ) == telegram_day_morning_water_level

                overview_entry["section_one"]["telegram_day_morning_water_level"] = telegram_day_morning_water_level
                overview_entry["section_one"]["telegram_day_water_level_trend"] = telegram_day_water_level_trend
                overview_entry["section_one"]["trend_ok"] = trend_ok
                overview_entry["section_one"]["previous_day_morning_water_level"] = previous_day_morning_water_level
                overview_entry["section_one"]["previous_day_evening_water_level"] = previous_day_evening_water_level
                overview_entry["section_one"]["previous_day_water_level_average"] = previous_day_water_level_average

            if decoded.get("section_six", False):
                for discharge_entry in decoded["section_six"]:
                    reported_discharge = {}
                    discharge_date = datetime.fromisoformat(discharge_entry.get("date"))
                    reported_discharge["water_level"] = discharge_entry.get("water_level")
                    reported_discharge["discharge"] = discharge_entry.get("discharge")
                    reported_discharge["cross_section_area"] = discharge_entry.get("cross_section_area")
                    reported_discharge["maximum_depth"] = discharge_entry.get("maximum_depth")
                    reported_discharge["date"] = discharge_date.isoformat()
                    overview_entry["reported_discharge"].append(reported_discharge)

            if decoded.get("section_eight", False):
                overview_entry["meteo"] = {}
                meteo_station_code = parser.meteo_station.station_code
                meteo_station_codes.add(
                    (meteo_station_code, parser.meteo_station.id)
                )  # include only codes which have section 988

            data_overview.append(overview_entry)

        data = {
            "data": data_overview,
            "discharge_codes": list(hydro_station_codes),
            "meteo_codes": list(meteo_station_codes),
        }
        return 201, data

    @route.post("get-data-processing-overview", response={201: dict, 400: Message})
    def get_data_procesing_overview(
        self, request, organization_uuid: str, encoded_telegrams_dates: TelegramBulkWithDatesInputSchema
    ):
        data = self.get_daily_overview(request, organization_uuid, encoded_telegrams_dates)

        if not data[0] == 201:
            return data
        parsed_data_list = data[1]["data"]

        initial_struct = build_data_processing_structure(parsed_data_list)

        template_filled_old = fill_with_old_metrics(initial_struct, organization_uuid)
        template_filled_morning_evening = insert_new_metrics(template_filled_old, parsed_data_list, organization_uuid)
        template_filled_averages = insert_new_averages(template_filled_morning_evening, organization_uuid)
        result = template_filled_averages

        # make station codes as keys and list of sorted date entries as their values
        result_sorted = {}
        for station_code, station_data in result.items():
            date_entries_list = []
            for key, value in station_data.items():
                date_entries_list.append((key, value))
            sorted_entries_list = sorted(date_entries_list, key=lambda x: x[0])  # sort by date
            result_sorted[station_code] = sorted_entries_list

        return 201, result_sorted

    @route.post("get-save-data-overview", response={201: list, 400: Message})
    def get_save_data_overview(
        self, request, organization_uuid: str, encoded_telegrams_dates: TelegramBulkWithDatesInputSchema
    ):
        resp_code, daily_overview = self.get_daily_overview(request, organization_uuid, encoded_telegrams_dates)
        if not resp_code == 201:
            return resp_code, daily_overview

        resp_code, data_processing_overview = self.get_data_procesing_overview(
            request, organization_uuid, encoded_telegrams_dates
        )
        if not resp_code == 201:
            return resp_code, data_processing_overview
        result_overview = []

        data_processing_dict = {}
        for station_code, station_data_list in data_processing_overview.items():
            data_processing_dict[station_code] = {}
            for date, station_data in station_data_list:
                data_processing_dict[station_code][date] = station_data

        for telegram_entry in daily_overview["data"]:
            item = {}
            station_code = telegram_entry["station_code"]
            previous_day_date = telegram_entry["previous_day_date"]
            telegram_day_date = telegram_entry["telegram_day_date"]
            item["station_code"] = station_code
            item["station_name"] = telegram_entry["station_name"]
            item["telegram_day_date"] = telegram_day_date
            item["previous_day_date"] = previous_day_date
            item["previous_day_data"] = data_processing_dict[station_code][previous_day_date]
            item["telegram_day_data"] = data_processing_dict[station_code][telegram_day_date]
            item["reported_discharge"] = telegram_entry.get("reported_discharge")
            item["meteo_data"] = telegram_entry.get("meteo_data")  # TODO
            item["temperature_data"] = telegram_entry.get("temperature_data")  # TODO
            item["type"] = "discharge / meteo ???"  # TODO determine if discharge / meteo or both or single
            result_overview.append(item)
        return 201, result_overview

    @route.post("save-input-telegrams", response={201: bool, 400: Message})
    def save_input_telegrams(
        self, request, organization_uuid: str, encoded_telegrams_dates: TelegramBulkWithDatesInputSchema
    ):
        resp_code, daily_overview = self.get_daily_overview(request, organization_uuid, encoded_telegrams_dates)
        if not resp_code == 201:
            return resp_code, daily_overview

        for telegram_entry in daily_overview["data"]:
            station_code = telegram_entry["station_code"]
            hydro_station = HydrologicalStation.objects.filter(
                station_code=station_code, station_type=HydrologicalStation.StationType.MANUAL
            ).first()

            telegram_day_date = telegram_entry["telegram_day_date"]

            smart_telegram_date = SmartDatetime(telegram_day_date, hydro_station)
            yesterday_evening_wl_metric = HydrologicalMetric(
                timestamp=smart_telegram_date.previous_evening_utc,
                min_value=None,
                avg_value=telegram_entry["section_one"]["previous_day_evening_water_level"],
                max_value=None,
                unit=MetricUnit.WATER_LEVEL,
                value_type=HydrologicalMeasurementType.MANUAL,
                metric_name=HydrologicalMetricName.WATER_LEVEL_DAILY,
                station=hydro_station,
                sensor_identifier="",
                sensor_type="",
            )
            yesterday_evening_wl_metric.save(refresh_view=True)

            morning_wl_metric = HydrologicalMetric(
                timestamp=smart_telegram_date.morning_utc,
                min_value=None,
                avg_value=telegram_entry["section_one"]["telegram_day_morning_water_level"],
                max_value=None,
                unit=MetricUnit.WATER_LEVEL,
                value_type=HydrologicalMeasurementType.MANUAL,
                metric_name=HydrologicalMetricName.WATER_LEVEL_DAILY,
                station=hydro_station,
                sensor_identifier="",
                sensor_type="",
            )
            morning_wl_metric.save(refresh_view=True)
            reported_discharge = telegram_entry.get("reported_discharge")
            if reported_discharge is not None:
                save_reported_discharge(reported_discharge, hydro_station)
        return 201, True<|MERGE_RESOLUTION|>--- conflicted
+++ resolved
@@ -1,25 +1,7 @@
-import logging
-from datetime import datetime
-
 from ninja_extra import api_controller, route
 from ninja_jwt.authentication import JWTAuth
 
-<<<<<<< HEAD
-from sapphire_backend.metrics.choices import (
-    HydrologicalMeasurementType,
-    HydrologicalMetricName,
-    MetricUnit,
-)
-from sapphire_backend.utils.datetime_helper import SmartDatetime
-from sapphire_backend.utils.permissions import IsOrganizationMember, IsSuperAdmin, OrganizationExists
-=======
 from sapphire_backend.utils.permissions import IsOrganizationMember, OrganizationExists
->>>>>>> 768600a1
-
-from ..metrics.models import HydrologicalMetric
-from ..metrics.timeseries.query import TimeseriesQueryManager
-from ..stations.models import HydrologicalStation
-from ..utils.mixins.schemas import Message
 from .exceptions import TelegramParserException
 from .parser import KN15TelegramParser
 from .schema import (
@@ -37,6 +19,10 @@
     insert_new_metrics,
     save_reported_discharge,
 )
+from ..metrics.models import HydrologicalMetric
+from ..metrics.timeseries.query import TimeseriesQueryManager
+from ..stations.models import HydrologicalStation
+from ..utils.mixins.schemas import Message
 
 
 @api_controller(
@@ -150,8 +136,8 @@
                         0.5 * (float(previous_day_morning_water_level) + float(previous_day_evening_water_level))
                     )
                     trend_ok = (
-                        previous_day_morning_water_level + telegram_day_water_level_trend
-                    ) == telegram_day_morning_water_level
+                                   previous_day_morning_water_level + telegram_day_water_level_trend
+                               ) == telegram_day_morning_water_level
 
                 overview_entry["section_one"]["telegram_day_morning_water_level"] = telegram_day_morning_water_level
                 overview_entry["section_one"]["telegram_day_water_level_trend"] = telegram_day_water_level_trend
