import logging
from datetime import timedelta
from decimal import Decimal

from sapphire_backend.estimations.query import EstimationsViewQueryManager
from sapphire_backend.estimations.utils import get_discharge_model_from_timestamp_local
from sapphire_backend.metrics.choices import (
    HydrologicalMeasurementType,
    HydrologicalMetricName,
    MeteorologicalMeasurementType,
    MeteorologicalMetricName,
    MetricUnit,
)
from sapphire_backend.metrics.models import HydrologicalMetric, MeteorologicalMetric
from sapphire_backend.metrics.timeseries.query import TimeseriesQueryManager
from sapphire_backend.stations.models import HydrologicalStation, MeteorologicalStation
from sapphire_backend.telegrams.exceptions import TelegramParserException
from sapphire_backend.telegrams.parser import KN15TelegramParser
from sapphire_backend.telegrams.schema import NewOldMetrics, TelegramBulkWithDatesInputSchema
from sapphire_backend.utils.datetime_helper import SmartDatetime
<<<<<<< HEAD


def custom_round(value: float | Decimal | None, ndigits: int | None = None) -> float | None:
    """
    Custom round accepts float and None, returns None if so
    """
    if value is None:
        return None
    return round(float(value), ndigits)


def custom_ceil(value: int | None) -> int | None:
    """
    Custom ceil accepts float and None, returns None if so
    """
    if value is None:
        return None
    return math.ceil(value)
=======
from sapphire_backend.utils.rounding import custom_ceil, custom_round
>>>>>>> 896a5162


def custom_average(values: list[int | float | None]) -> float | None:
    """
    Calculate the average of the elements in the list, ignoring None values.

    :param values: List of numbers (int or float), possibly containing None.
    :return: The average of the non-None numbers, or None if there are no such numbers.
    """
    # Filter out None values
    filtered_values = [value for value in values if value is not None]

    # Check if there are any valid numbers to calculate the average
    if len(filtered_values) == 0:
        return None

    # Calculate the average
    return sum(filtered_values) / len(filtered_values)


def get_parsed_telegrams_data(
    encoded_telegrams_dates: TelegramBulkWithDatesInputSchema, organization_uuid: str, save_telegrams: bool = True
) -> dict:
    """
    Parse telegrams and add more context
    :return:
    """
    hydro_station_codes = set()
    meteo_station_codes = set()
    parsed_data = {"stations": {}, "discharge_codes": [], "meteo_codes": [], "errors": []}

    for idx, telegram_input in enumerate(encoded_telegrams_dates.telegrams):
        telegram = telegram_input.raw
        override_date = telegram_input.override_date
        parser = KN15TelegramParser(
            telegram, organization_uuid=organization_uuid, store_parsed_telegram=save_telegrams
        )
        try:
            decoded = parser.parse()

            telegram_day_smart = SmartDatetime(
                decoded["section_zero"]["date"], parser.hydro_station, tz_included=False
            )
            if override_date is not None:
                telegram_day_smart = SmartDatetime(override_date, parser.hydro_station, tz_included=False)

            decoded["telegram_day_smart"] = telegram_day_smart
            station_code = decoded["section_zero"]["station_code"]
            if parsed_data["stations"].get(station_code) is None:
                parsed_data["stations"][station_code] = {
                    "telegrams": [decoded],
                    "hydro_station_obj": parser.hydro_station,
                    "meteo_station_obj": parser.meteo_station,
                }
            else:
                parsed_data["stations"][station_code]["telegrams"].append(decoded)

            if decoded.get("section_one") is not None:
                hydro_station_codes.add((station_code, str(parser.hydro_station.uuid)))

            if decoded.get("section_eight") is not None:
                meteo_station_codes.add((station_code, str(parser.meteo_station.uuid)))

        except TelegramParserException as e:
            parsed_data["errors"].append({"index": idx, "telegram": telegram, "error": str(e)})
            logging.exception(e)

    parsed_data["hydro_station_codes"] = sorted(hydro_station_codes, key=lambda pair: pair[0])
    parsed_data["meteo_station_codes"] = sorted(meteo_station_codes, key=lambda pair: pair[0])
    return parsed_data


def save_section_one_metrics(telegram_day_smart: SmartDatetime, section_one: dict, hydro_station: HydrologicalStation):
    yesterday_evening_wl_metric = HydrologicalMetric(
        timestamp_local=telegram_day_smart.previous_evening_local,
        min_value=None,
        avg_value=section_one["water_level_20h_period"],
        max_value=None,
        unit=MetricUnit.WATER_LEVEL,
        value_type=HydrologicalMeasurementType.MANUAL,
        metric_name=HydrologicalMetricName.WATER_LEVEL_DAILY,
        station=hydro_station,
        sensor_identifier="",
        sensor_type="",
    )
    yesterday_evening_wl_metric.save(refresh_view=True)

    morning_wl_metric = HydrologicalMetric(
        timestamp_local=telegram_day_smart.morning_local,
        min_value=None,
        avg_value=section_one["morning_water_level"],
        max_value=None,
        unit=MetricUnit.WATER_LEVEL,
        value_type=HydrologicalMeasurementType.MANUAL,
        metric_name=HydrologicalMetricName.WATER_LEVEL_DAILY,
        station=hydro_station,
        sensor_identifier="",
        sensor_type="",
    )
    morning_wl_metric.save(refresh_view=True)

    if section_one.get("air_temperature", False):
        air_temp_metric = HydrologicalMetric(
            timestamp_local=telegram_day_smart.morning_local,
            min_value=None,
            avg_value=section_one["air_temperature"],
            max_value=None,
            unit=MetricUnit.TEMPERATURE,
            value_type=HydrologicalMeasurementType.MANUAL,
            metric_name=HydrologicalMetricName.AIR_TEMPERATURE,
            station=hydro_station,
            sensor_identifier="",
            sensor_type="",
        )
        air_temp_metric.save(refresh_view=False)

    if section_one.get("water_temperature", False):
        water_temp_metric = HydrologicalMetric(
            timestamp_local=telegram_day_smart.morning_local,
            min_value=None,
            avg_value=section_one["water_temperature"],
            max_value=None,
            unit=MetricUnit.TEMPERATURE,
            value_type=HydrologicalMeasurementType.MANUAL,
            metric_name=HydrologicalMetricName.WATER_TEMPERATURE,
            station=hydro_station,
            sensor_identifier="",
            sensor_type="",
        )
        water_temp_metric.save(refresh_view=False)

    if section_one.get("ice_phenomena"):
        for idx, record in enumerate(section_one["ice_phenomena"]):
            ice_phenomena_metric = HydrologicalMetric(
                timestamp_local=telegram_day_smart.morning_local + timedelta(milliseconds=idx),
                min_value=None,
                avg_value=record["intensity"] if record["intensity"] else -1,
                max_value=None,
                unit=MetricUnit.ICE_PHENOMENA_OBSERVATION,
                value_type=HydrologicalMeasurementType.MANUAL,
                metric_name=HydrologicalMetricName.ICE_PHENOMENA_OBSERVATION,
                station=hydro_station,
                sensor_identifier="",
                sensor_type="",
                value_code=record["code"],
            )
            ice_phenomena_metric.save(refresh_view=False)

    if section_one.get("daily_precipitation"):
        daily_precipitation_metric = HydrologicalMetric(
            timestamp_local=telegram_day_smart.previous_evening_local,
            min_value=None,
            avg_value=section_one["daily_precipitation"]["precipitation"],
            max_value=None,
            unit=MetricUnit.PRECIPITATION,
            value_type=HydrologicalMeasurementType.MANUAL,
            metric_name=HydrologicalMetricName.PRECIPITATION_DAILY,
            station=hydro_station,
            sensor_identifier="",
            sensor_type="",
            value_code=section_one["daily_precipitation"]["duration_code"],
        )
        daily_precipitation_metric.save(refresh_view=False)


def save_reported_discharge(measurements: dict, hydro_station: HydrologicalStation):
    for input in measurements:
        timestamp_local = SmartDatetime(input["date"], hydro_station, tz_included=False).local
        water_level_decadal_metric = HydrologicalMetric(
            timestamp_local=timestamp_local,
            min_value=None,
            avg_value=input["water_level"],
            max_value=None,
            unit=MetricUnit.WATER_LEVEL,
            value_type=HydrologicalMeasurementType.MANUAL,
            metric_name=HydrologicalMetricName.WATER_LEVEL_DECADAL,
            station=hydro_station,
            sensor_identifier="",
            sensor_type="",
        )
        water_level_decadal_metric.save()

        discharge_metric = HydrologicalMetric(
            timestamp_local=timestamp_local,
            min_value=None,
            avg_value=input["discharge"],
            max_value=None,
            unit=MetricUnit.WATER_DISCHARGE,
            value_type=HydrologicalMeasurementType.MANUAL,
            metric_name=HydrologicalMetricName.WATER_DISCHARGE_DAILY,
            station=hydro_station,
            sensor_identifier="",
            sensor_type="",
        )
        discharge_metric.save()

        cross_section_area_metric = HydrologicalMetric(
            timestamp_local=timestamp_local,
            min_value=None,
            avg_value=input["cross_section_area"],
            max_value=None,
            unit=MetricUnit.AREA,
            value_type=HydrologicalMeasurementType.MANUAL,
            metric_name=HydrologicalMetricName.RIVER_CROSS_SECTION_AREA,
            station=hydro_station,
            sensor_identifier="",
            sensor_type="",
        )
        cross_section_area_metric.save()
        if input["maximum_depth"] is not None:
            maximum_depth_metric = HydrologicalMetric(
                timestamp_local=timestamp_local,
                min_value=None,
                avg_value=input["maximum_depth"],
                max_value=None,
                unit=MetricUnit.WATER_LEVEL,
                value_type=HydrologicalMeasurementType.MANUAL,
                metric_name=HydrologicalMetricName.MAXIMUM_DEPTH,
                station=hydro_station,
                sensor_identifier="",
                sensor_type="",
            )
            maximum_depth_metric.save()


def save_section_eight_metrics(meteo_data: dict, meteo_station: MeteorologicalStation) -> None:
    timestamp = meteo_data["timestamp"]
    decade = meteo_data["decade"]
    precipitation_metric = MeteorologicalMetric(
        timestamp=timestamp,
        value=meteo_data["precipitation"],
        value_type=MeteorologicalMeasurementType.MANUAL,
        metric_name=MeteorologicalMetricName.PRECIPITATION_DECADE_AVERAGE
        if decade != 4
        else MeteorologicalMetricName.PRECIPITATION_MONTH_AVERAGE,
        unit=MetricUnit.PRECIPITATION,
        station=meteo_station,
    )
    precipitation_metric.save()

    temperature_metric = MeteorologicalMetric(
        timestamp=timestamp,
        value=meteo_data["temperature"],
        value_type=MeteorologicalMeasurementType.MANUAL,
        metric_name=MeteorologicalMetricName.AIR_TEMPERATURE_DECADE_AVERAGE
        if decade != 4
        else MeteorologicalMetricName.AIR_TEMPERATURE_MONTH_AVERAGE,
        unit=MetricUnit.TEMPERATURE,
        station=meteo_station,
    )
    temperature_metric.save()


def fill_template_with_old_metrics(init_struct: dict, parsed_data: dict) -> dict:
    """
    Given the station codes and dates, fill all the metrics _old and _new with the same values as if there will be no
    changes to the _old data.
    """
    result = {}
    for station_code, dates in init_struct.items():
        result[station_code] = {}
        hydro_station = parsed_data["stations"][station_code]["hydro_station_obj"]

        for date in dates:
            result[station_code][date] = {}
            smart_date = SmartDatetime(date, hydro_station, tz_included=False)

            # water levels
            water_level_morning_old = getattr(
                HydrologicalMetric.objects.filter(
                    timestamp_local=smart_date.morning_local,
                    metric_name=HydrologicalMetricName.WATER_LEVEL_DAILY,
                    station=hydro_station,
                    value_type=HydrologicalMeasurementType.MANUAL,
                ).first(),
                "avg_value",
                None,
            )
            result[station_code][date]["morning"] = NewOldMetrics(
                water_level_new=None, water_level_old=None, discharge_new=None, discharge_old=None
            )
            result[station_code][date]["morning"].water_level_old = custom_ceil(water_level_morning_old)
            result[station_code][date]["morning"].water_level_new = custom_ceil(water_level_morning_old)

            water_level_evening_old = getattr(
                HydrologicalMetric.objects.filter(
                    timestamp_local=smart_date.evening_local,
                    metric_name=HydrologicalMetricName.WATER_LEVEL_DAILY,
                    station=hydro_station,
                    value_type=HydrologicalMeasurementType.MANUAL,
                ).first(),
                "avg_value",
                None,
            )

            result[station_code][date]["evening"] = NewOldMetrics(
                water_level_new=None, water_level_old=None, discharge_new=None, discharge_old=None
            )
            result[station_code][date]["evening"].water_level_old = custom_ceil(water_level_evening_old)
            result[station_code][date]["evening"].water_level_new = custom_ceil(water_level_evening_old)

            water_level_average_old_query_result = EstimationsViewQueryManager(
                model="estimations_water_level_daily_average",
                organization_uuid=hydro_station.site.organization.uuid,
                filter_dict={"station_id": hydro_station.id, "timestamp_local": smart_date.midday_local},
            ).execute_query()

            water_level_average_old = None
            if len(water_level_average_old_query_result) > 0:
                water_level_average_old = water_level_average_old_query_result[0].get("value")

            result[station_code][date]["average"] = NewOldMetrics(
                water_level_new=None, water_level_old=None, discharge_new=None, discharge_old=None
            )
            result[station_code][date]["average"].water_level_old = custom_ceil(water_level_average_old)
            result[station_code][date]["average"].water_level_new = custom_ceil(water_level_average_old)

            # discharges
            discharge_morning_old_query_result = EstimationsViewQueryManager(
                model="estimations_water_discharge_daily",
                filter_dict={"station_id": hydro_station.id, "timestamp_local": smart_date.morning_local},
            ).execute_query()

            discharge_morning_old = None
            if len(discharge_morning_old_query_result) > 0:
                discharge_morning_old = discharge_morning_old_query_result[0].get("value")

            result[station_code][date]["morning"].discharge_old = custom_round(discharge_morning_old, 1)
            result[station_code][date]["morning"].discharge_new = custom_round(discharge_morning_old, 1)

<<<<<<< HEAD
            discharge_evening_old_query_result = EstimationsViewQueryManager(
                model="estimations_water_discharge_daily",
                organization_uuid=hydro_station.site.organization.uuid,
                filter_dict={"station_id": hydro_station.id, "timestamp_local": smart_date.evening_local},
            ).execute_query()
=======
        discharge_evening_old_query_result = EstimationsViewQueryManager(
            model="estimations_water_discharge_daily",
            filter_dict={"station_id": hydro_station.id, "timestamp_local": smart_date.evening_local},
        ).execute_query()
>>>>>>> 896a5162

            discharge_evening_old = None
            if len(discharge_evening_old_query_result) > 0:
                discharge_evening_old = discharge_evening_old_query_result[0].get("value")

            result[station_code][date]["evening"].discharge_old = custom_round(discharge_evening_old, 1)
            result[station_code][date]["evening"].discharge_new = custom_round(discharge_evening_old, 1)

<<<<<<< HEAD
            discharge_average_old_query_result = EstimationsViewQueryManager(
                model="estimations_water_discharge_daily_average",
                organization_uuid=hydro_station.site.organization.uuid,
                filter_dict={"station_id": hydro_station.id, "timestamp_local": smart_date.midday_local},
            ).execute_query()
=======
        discharge_average_old_query_result = EstimationsViewQueryManager(
            model="estimations_water_discharge_daily_average",
            filter_dict={"station_id": hydro_station.id, "timestamp_local": smart_date.midday_local},
        ).execute_query()
>>>>>>> 896a5162

            discharge_average_old = None
            if len(discharge_average_old_query_result) > 0:
                discharge_average_old = discharge_average_old_query_result[0].get("value")

            result[station_code][date]["average"].discharge_old = custom_round(discharge_average_old, 1)
            result[station_code][date]["average"].discharge_new = custom_round(discharge_average_old, 1)

    return result


def insert_template_with_new_metrics(data_template: dict, parsed_data: dict) -> dict:
    result = data_template
    for station_code, station_data in parsed_data["stations"].items():
        hydro_station = station_data["hydro_station_obj"]
        for telegram_data in station_data["telegrams"]:
            smart_datetime = telegram_data["telegram_day_smart"]
            telegram_day_date = smart_datetime.local.date().isoformat()
            previous_day_date = smart_datetime.previous_local.date().isoformat()

            wl_morning_new = telegram_data["section_one"]["morning_water_level"]

            discharge_model_morning = get_discharge_model_from_timestamp_local(
                station=hydro_station, timestamp_local=smart_datetime.morning_local
            )
            discharge_morning_new = None
            if discharge_model_morning is not None:
                discharge_morning_new = discharge_model_morning.estimate_discharge(wl_morning_new)

            result[station_code][telegram_day_date]["morning"].water_level_new = custom_ceil(wl_morning_new)
            result[station_code][telegram_day_date]["morning"].discharge_new = custom_round(discharge_morning_new, 1)

            # previous day evening
            wl_previous_evening_new = telegram_data["section_one"]["water_level_20h_period"]

            discharge_model_previous_evening = get_discharge_model_from_timestamp_local(
                station=hydro_station, timestamp_local=smart_datetime.previous_evening_local
            )
            discharge_previous_evening_new = None
            if discharge_model_previous_evening is not None:
                discharge_previous_evening_new = discharge_model_previous_evening.estimate_discharge(
                    wl_previous_evening_new
                )

            result[station_code][previous_day_date]["evening"].water_level_new = custom_ceil(wl_previous_evening_new)
            result[station_code][previous_day_date]["evening"].discharge_new = custom_round(
                discharge_previous_evening_new, 1
            )
    return result


def insert_new_averages(data_template: dict, parsed_data: dict) -> dict:
    """
    Calculate average based on morning and evening water_level_new and estimate average discharge accordingly
    :param data_template:
    :param organization_uuid:
    :return:
    """
    result = {}
    for station_code, dates in data_template.items():
        result[station_code] = {}
        hydro_station = parsed_data["stations"][station_code]["hydro_station_obj"]

        for date in dates:
            smart_datetime = SmartDatetime(date, hydro_station, tz_included=False)
            result[station_code][date] = data_template[station_code][date]
            wl_morning_new = result[station_code][date]["morning"].water_level_new
            wl_evening_new = result[station_code][date]["evening"].water_level_new

            discharge_average_new = None
            discharge_model = get_discharge_model_from_timestamp_local(
                station=hydro_station, timestamp_local=smart_datetime.midday_local
            )
            if None not in [wl_morning_new, wl_evening_new]:
                wl_average_new = custom_ceil((wl_morning_new + wl_evening_new) / 2)
                if discharge_model is not None:
                    discharge_average_new = discharge_model.estimate_discharge(wl_average_new)
            elif wl_morning_new is None and wl_evening_new is None:
                wl_average_new = None
            else:
                wl_average_new = wl_morning_new or wl_evening_new
                if discharge_model is not None:
                    discharge_average_new = discharge_model.estimate_discharge(wl_average_new)

            result[station_code][date]["average"].water_level_new = wl_average_new
            result[station_code][date]["average"].discharge_new = custom_round(discharge_average_new, 1)

    return result


def generate_daily_overview(parsed_data: dict):
    daily_overview = []
    for station_data in parsed_data["stations"].values():
        hydro_station = station_data["hydro_station_obj"]
        for decoded in station_data["telegrams"]:
            telegram_day_smart = decoded["telegram_day_smart"]

            water_level_query_manager_result = (
                TimeseriesQueryManager(
                    HydrologicalMetric,
                    filter_dict={
                        "timestamp_local": telegram_day_smart.previous_morning_local,
                        "metric_name": HydrologicalMetricName.WATER_LEVEL_DAILY,
                        "station": hydro_station.id,
                        "value_type": HydrologicalMeasurementType.MANUAL,
                    },
                )
                .execute_query()
                .first()
            )
            section_one = decoded["section_one"]
            previous_day_morning_water_level = custom_round(
                getattr(water_level_query_manager_result, "avg_value", None)
            )
            previous_day_water_level_average = None
            trend_ok = False
            if previous_day_morning_water_level is not None:
                previous_day_water_level_average = round(
                    0.5 * (float(previous_day_morning_water_level) + float(section_one["water_level_20h_period"]))
                )
                trend_ok = (previous_day_morning_water_level + section_one["water_level_trend"]) == section_one[
                    "morning_water_level"
                ]

            overview_entry = {
                "station_code": decoded["section_zero"]["station_code"],
                "station_name": decoded["section_zero"]["station_name"],
                "telegram_day_date": telegram_day_smart.local.date().isoformat(),
                "previous_day_date": telegram_day_smart.previous_local.date().isoformat(),
                "section_one": decoded.get("section_one", None),
                "calc_trend_ok": trend_ok,
                "calc_previous_day_water_level_average": previous_day_water_level_average,
                "db_previous_day_morning_water_level": previous_day_morning_water_level,
                "section_three": decoded.get("section_three", None),
                "section_six": decoded.get("section_six", []),
                "section_eight": decoded.get("section_eight", None),
            }
            daily_overview.append(overview_entry)
    return daily_overview


def simulate_telegram_insertion(parsed_data: dict) -> dict:
    initial_template = {}

    for station_code, station_data in parsed_data["stations"].items():
        initial_template[station_code] = {}
        for telegram_data in station_data["telegrams"]:
            telegram_day_smart = telegram_data["telegram_day_smart"]
            telegram_day_date = telegram_day_smart.local.date().isoformat()
            previous_day_date = telegram_day_smart.previous_local.date().isoformat()
            initial_template[station_code][telegram_day_date] = initial_template[station_code][previous_day_date] = {
                "morning": {},
                "evening": {},
                "average": {},
            }

    template_filled_old = fill_template_with_old_metrics(initial_template, parsed_data)
    template_filled_morning_evening = insert_template_with_new_metrics(template_filled_old, parsed_data)

    template_filled_averages = insert_new_averages(template_filled_morning_evening, parsed_data)
    return template_filled_averages


def generate_reported_discharge_points(parsed_data: dict) -> dict:
    """
    Gather all the water level/discharge from telegrams and group them based on the station code.
    :param parsed_data:
    :return:
    """
    reported_discharge_points = {}
    for station_code, station_data in parsed_data["stations"].items():
        reported_discharge_points[station_code] = []
        for decoded in station_data["telegrams"]:
            for entry in decoded.get("section_six", []):
                reported_discharge_points[station_code].append(
                    {
                        "date": entry["date"],
                        "h": entry["water_level"],
                        "q": entry["discharge"],
                    }
                )
    return reported_discharge_points


def generate_data_processing_overview(simulation_result: dict) -> dict:
    # make station codes as keys and list of sorted date entries as their values
    result_sorted_by_date = {}
    for station_code, station_data in simulation_result.items():
        date_entries_list = []
        for key, value in station_data.items():
            date_entries_list.append((key, value))
        sorted_entries_list = sorted(date_entries_list, key=lambda x: x[0])  # sort by date
        result_sorted_by_date[station_code] = sorted_entries_list
    return result_sorted_by_date


def generate_save_data_overview(parsed_data: dict, simulation_result: str) -> list:
    save_data_overview = []

    for station_code, station_data in parsed_data["stations"].items():
        for telegram_data in station_data["telegrams"]:
            item = {}
            telegram_day_smart = telegram_data["telegram_day_smart"]
            telegram_day_date = telegram_day_smart.local.date().isoformat()
            previous_day_date = telegram_day_smart.previous_local.date().isoformat()
            item["station_code"] = station_code
            item["station_name"] = telegram_data["section_zero"]["station_name"]
            item["telegram_day_date"] = telegram_day_date
            item["previous_day_date"] = previous_day_date
            item["previous_day_data"] = simulation_result[station_code][previous_day_date]
            item["telegram_day_data"] = simulation_result[station_code][telegram_day_date]
            item["section_one"] = telegram_data.get("section_one")
            item["section_six"] = telegram_data.get("section_six", [])
            item["section_eight"] = telegram_data.get("section_eight")
            telegram_type = ""
            if telegram_data.get("section_one"):
                telegram_type += "discharge"
            if telegram_data.get("section_eight"):
                telegram_type += " / meteo" if telegram_type else "meteo"
            item["type"] = telegram_type  # TODO determine if discharge / meteo or both or single
            save_data_overview.append(item)
    return save_data_overview<|MERGE_RESOLUTION|>--- conflicted
+++ resolved
@@ -1,6 +1,5 @@
 import logging
 from datetime import timedelta
-from decimal import Decimal
 
 from sapphire_backend.estimations.query import EstimationsViewQueryManager
 from sapphire_backend.estimations.utils import get_discharge_model_from_timestamp_local
@@ -18,29 +17,7 @@
 from sapphire_backend.telegrams.parser import KN15TelegramParser
 from sapphire_backend.telegrams.schema import NewOldMetrics, TelegramBulkWithDatesInputSchema
 from sapphire_backend.utils.datetime_helper import SmartDatetime
-<<<<<<< HEAD
-
-
-def custom_round(value: float | Decimal | None, ndigits: int | None = None) -> float | None:
-    """
-    Custom round accepts float and None, returns None if so
-    """
-    if value is None:
-        return None
-    return round(float(value), ndigits)
-
-
-def custom_ceil(value: int | None) -> int | None:
-    """
-    Custom ceil accepts float and None, returns None if so
-    """
-    if value is None:
-        return None
-    return math.ceil(value)
-=======
 from sapphire_backend.utils.rounding import custom_ceil, custom_round
->>>>>>> 896a5162
-
 
 def custom_average(values: list[int | float | None]) -> float | None:
     """
@@ -343,7 +320,6 @@
 
             water_level_average_old_query_result = EstimationsViewQueryManager(
                 model="estimations_water_level_daily_average",
-                organization_uuid=hydro_station.site.organization.uuid,
                 filter_dict={"station_id": hydro_station.id, "timestamp_local": smart_date.midday_local},
             ).execute_query()
 
@@ -370,18 +346,10 @@
             result[station_code][date]["morning"].discharge_old = custom_round(discharge_morning_old, 1)
             result[station_code][date]["morning"].discharge_new = custom_round(discharge_morning_old, 1)
 
-<<<<<<< HEAD
             discharge_evening_old_query_result = EstimationsViewQueryManager(
                 model="estimations_water_discharge_daily",
-                organization_uuid=hydro_station.site.organization.uuid,
                 filter_dict={"station_id": hydro_station.id, "timestamp_local": smart_date.evening_local},
             ).execute_query()
-=======
-        discharge_evening_old_query_result = EstimationsViewQueryManager(
-            model="estimations_water_discharge_daily",
-            filter_dict={"station_id": hydro_station.id, "timestamp_local": smart_date.evening_local},
-        ).execute_query()
->>>>>>> 896a5162
 
             discharge_evening_old = None
             if len(discharge_evening_old_query_result) > 0:
@@ -390,18 +358,10 @@
             result[station_code][date]["evening"].discharge_old = custom_round(discharge_evening_old, 1)
             result[station_code][date]["evening"].discharge_new = custom_round(discharge_evening_old, 1)
 
-<<<<<<< HEAD
             discharge_average_old_query_result = EstimationsViewQueryManager(
                 model="estimations_water_discharge_daily_average",
-                organization_uuid=hydro_station.site.organization.uuid,
                 filter_dict={"station_id": hydro_station.id, "timestamp_local": smart_date.midday_local},
             ).execute_query()
-=======
-        discharge_average_old_query_result = EstimationsViewQueryManager(
-            model="estimations_water_discharge_daily_average",
-            filter_dict={"station_id": hydro_station.id, "timestamp_local": smart_date.midday_local},
-        ).execute_query()
->>>>>>> 896a5162
 
             discharge_average_old = None
             if len(discharge_average_old_query_result) > 0:
