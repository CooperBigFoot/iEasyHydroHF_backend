import logging
from datetime import timedelta
from zoneinfo import ZoneInfo

import psycopg
from django import db
from django.db import connection, models
from django.utils.translation import gettext_lazy as _

from .choices import (
    HydrologicalMeasurementType,
    HydrologicalMetricName,
    MeteorologicalMeasurementType,
    MeteorologicalMetricName,
    MetricUnit,
    NormType,
)
from .managers import DischargeNormQuerySet, HydrologicalMetricQuerySet, MeteorologicalMetricQuerySet
from ..utils.datetime_helper import SmartDatetime

ESTIMATIONS_TABLE_MAP = {
    HydrologicalMetricName.WATER_LEVEL_DAILY_AVERAGE: "estimations_water_level_daily_average",
    HydrologicalMetricName.WATER_DISCHARGE_DAILY: "estimations_water_discharge_daily",
    HydrologicalMetricName.WATER_DISCHARGE_DAILY_AVERAGE: "estimations_water_discharge_daily_average",
    HydrologicalMetricName.WATER_DISCHARGE_FIVEDAY_AVERAGE: "estimations_water_discharge_fiveday_average",
    HydrologicalMetricName.WATER_DISCHARGE_DECADE_AVERAGE: "estimations_water_discharge_decade_average",
}


class HydrologicalMetric(models.Model):
    timestamp_local = models.DateTimeField(primary_key=True, verbose_name=_("Timestamp local"))
    timestamp = models.DateTimeField(verbose_name=_("Timestamp UTC"))
    min_value = models.DecimalField(
        verbose_name=_("Minimum value"), max_digits=15, decimal_places=5, null=True, blank=True
    )
    avg_value = models.DecimalField(verbose_name=_("Average value"), max_digits=15, decimal_places=5)
    max_value = models.DecimalField(
        verbose_name=_("Maximum value"), max_digits=15, decimal_places=5, null=True, blank=True
    )
    unit = models.CharField(verbose_name=_("Unit"), choices=MetricUnit, blank=True, max_length=20)
    value_type = models.CharField(
        verbose_name=_("Value type"),
        choices=HydrologicalMeasurementType,
        default=HydrologicalMeasurementType.UNKNOWN,
        max_length=2,
        blank=False,
    )
    metric_name = models.CharField(
        verbose_name=_("Metric name"),
        choices=HydrologicalMetricName,
        max_length=20,
        blank=False,
    )
    station = models.ForeignKey("stations.HydrologicalStation", verbose_name=_("Station"), on_delete=models.PROTECT)

    sensor_identifier = models.CharField(verbose_name=_("Sensor identifier"), blank=True, max_length=50)
    sensor_type = models.CharField(verbose_name=_("Sensor type"), blank=True, max_length=50)
    value_code = models.IntegerField(verbose_name=_("Value code"), blank=True, null=True)

    objects = HydrologicalMetricQuerySet.as_manager()

    class Meta:
        verbose_name = _("Hydrological metric")
        verbose_name_plural = _("Hydrological metrics")
        ordering = ["-timestamp"]

    def __str__(self):
        return f"{self.metric_name}, {self.station.name} on {self.timestamp}"

    def delete(self, **kwargs):
        sql_query_delete = f"""
        DELETE FROM metrics_hydrologicalmetric WHERE
        timestamp = '{self.timestamp}' AND
        station_id = {self.station_id} AND
        metric_name = '{self.metric_name}' AND
        value_type = '{self.value_type}' AND
        sensor_identifier = '{self.sensor_identifier}';"""

        with connection.cursor() as cursor:
            try:
                cursor.execute(sql_query_delete)
            except db.utils.InternalError as e:
                # If btree exception occurs, the record was probably already deleted so it doesn't affect
                # functionality
                raise Exception(f"Delete statement {sql_query_delete} failed. {e}")

    def save(self, upsert=True, refresh_view=True, **kwargs) -> None:
<<<<<<< HEAD
        if self.timestamp_local is None and self.timestamp is not None:
            self.timestamp_local = SmartDatetime(self.timestamp, self.station, local=False).local.replace(tzinfo=ZoneInfo('UTC'))
        if self.timestamp_local is not None and self.timestamp is None:
            self.timestamp = SmartDatetime(self.timestamp_local, self.station, local=True).utc
            self.timestamp_local = self.timestamp_local.replace(tzinfo=ZoneInfo('UTC'))
        min_value = self.min_value
        max_value = self.max_value
        avg_value = self.avg_value

        if self.min_value is None:
            min_value = "NULL"
        if self.max_value is None:
            max_value = "NULL"
        if self.avg_value is None:
            avg_value = "NULL"

        sql_query_insert = f"""
            INSERT INTO metrics_hydrologicalmetric
            (timestamp_local, station_id, metric_name, value_type, sensor_identifier, timestamp, min_value, avg_value, max_value,
            unit, sensor_type)
            VALUES ('{self.timestamp_local}', {self.station_id}, '{self.metric_name}', '{self.value_type}', '{self.sensor_identifier}', '{self.timestamp}', {min_value},
            {avg_value}, {max_value}, '{self.unit}', '{self.sensor_type}');
            """

        sql_query_upsert = f"""
            INSERT INTO metrics_hydrologicalmetric (timestamp_local, station_id, metric_name, value_type, sensor_identifier, timestamp, min_value, avg_value, max_value, unit, sensor_type)
            VALUES ('{self.timestamp_local}', {self.station_id}, '{self.metric_name}', '{self.value_type}', '{self.sensor_identifier}', '{self.timestamp}', {min_value},
            {avg_value}, {max_value}, '{self.unit}', '{self.sensor_type}')
            ON CONFLICT (timestamp_local, station_id, metric_name, value_type, sensor_identifier)
=======
        min_value = self.min_value if self.min_value is not None else "NULL"
        max_value = self.max_value if self.max_value is not None else "NULL"
        avg_value = self.avg_value if self.avg_value is not None else "NULL"
        value_code = self.value_code if self.value_code is not None else "NULL"

        sql_query_insert = f"""
            INSERT INTO metrics_hydrologicalmetric
            (timestamp, station_id, metric_name, value_type, sensor_identifier, min_value, avg_value, max_value,
            unit, sensor_type, value_code)
            VALUES ('{self.timestamp}', {self.station_id}, '{self.metric_name}', '{self.value_type}', '{self.sensor_identifier}', {min_value},
            {avg_value}, {max_value}, '{self.unit}', '{self.sensor_type}', {value_code});
            """

        sql_query_upsert = f"""
            INSERT INTO metrics_hydrologicalmetric (timestamp, station_id, metric_name, value_type, sensor_identifier, min_value, avg_value, max_value, unit, sensor_type, value_code)
            VALUES ('{self.timestamp}', {self.station_id}, '{self.metric_name}', '{self.value_type}', '{self.sensor_identifier}', {min_value},
            {avg_value}, {max_value}, '{self.unit}', '{self.sensor_type}', {value_code})
            ON CONFLICT (timestamp, station_id, metric_name, value_type, sensor_identifier)
>>>>>>> 8a3a5f18
            DO UPDATE
            SET min_value = EXCLUDED.min_value,
                avg_value = EXCLUDED.avg_value,
                max_value = EXCLUDED.max_value,
                unit = EXCLUDED.unit,
                sensor_type = EXCLUDED.sensor_type;
        """

        try:  # TODO this is horrible, the metrics test factory only transactional block, need to find a better way
            if connection.client.connection.settings_dict["NAME"] == "test_sapphire_backend":
                conn = connection
            else:
                conn = psycopg.connect(self.conn_string, autocommit=True)
            with conn.cursor() as cursor:
                if upsert:
                    cursor.execute(sql_query_upsert)
                else:
                    cursor.execute(sql_query_insert)
            if connection.client.connection.settings_dict["NAME"] != "test_sapphire_backend":
                conn.close()
        except db.utils.NotSupportedError as e:
            """
            Handle specific error. Timescale has this bug, hyper chunks should not have insert blockers.
            E.g.:
            invalid INSERT on the root table of hypertable "_hyper_1_104_chunk"
            HINT:  Make sure the TimescaleDB extension has been preloaded.
            """
            if 'invalid INSERT on the root table of hypertable "' in str(e):
                hyper_chunk_name = str(e).split('invalid INSERT on the root table of hypertable "')[1].split('"')[0]
                if hyper_chunk_name.startswith("_hyper") and hyper_chunk_name.endswith("_chunk"):
                    sql_query_remove_trigger = (
                        f"drop trigger ts_insert_blocker on _timescaledb_internal.{hyper_chunk_name}; "
                    )
                    conn = psycopg.connect(self.conn_string, autocommit=True)
                    with conn.cursor() as cursor:
                        cursor.execute(sql_query_remove_trigger)
                        logging.info(f"Removed unwanted ts_insert_blocker on {hyper_chunk_name}")
                        cursor.execute(sql_query_insert)
                    conn.close()
                else:
                    raise Exception(e)
            else:
                raise Exception(e)
        except Exception as e:
            raise Exception(e)
        finally:
            if (
                refresh_view
                and self.metric_name == HydrologicalMetricName.WATER_LEVEL_DAILY
                and self.value_type == HydrologicalMeasurementType.MANUAL
            ):
                self._refresh_view()

    @property
    def conn_string(self):
        CONN_STRING = (
            f"host={connection.client.connection.settings_dict['HOST']} "
            f"port={connection.client.connection.settings_dict['PORT']} "
            f"user={connection.client.connection.settings_dict['USER']} "
            f"password={connection.client.connection.settings_dict['PASSWORD']} "
            f"dbname={connection.client.connection.settings_dict['NAME']}"
        )
        return CONN_STRING

    def _refresh_view(self):
        # cannot be in the same transaction block so we ensure this by creating a new connection with autocommit
        start_date_str = self.timestamp.strftime("%Y-%m-%d")
        end_date_str = (self.timestamp + timedelta(days=1)).strftime("%Y-%m-%d")
        sql_refresh_view = f"CALL refresh_continuous_aggregate('estimations_water_level_daily_average', '{start_date_str}', '{end_date_str}');"
        conn = psycopg.connect(self.conn_string, autocommit=True)
        with conn.cursor() as cursor:
            cursor.execute(sql_refresh_view)
        conn.close()

    def select_first(self):  # TODO JUST TEMPORARY USAGE, NOT SERIOUS
        table_name = self._meta.db_table
        if self.value_type == HydrologicalMeasurementType.ESTIMATED:
            table_name = ESTIMATIONS_TABLE_MAP.get(self.metric_name, self._meta.db_table)

        sql_query_select = f"""
            SELECT min_value, avg_value, max_value, unit, sensor_type FROM {table_name} WHERE
            timestamp='{self.timestamp}' AND station_id={self.station_id} AND metric_name='{self.metric_name}'
            AND value_type='{self.value_type}' AND sensor_identifier='{self.sensor_identifier}';
            """
        with connection.cursor() as cursor:
            cursor.execute(sql_query_select)
            row = cursor.fetchone()
            if row is not None:
                self.min_value, self.avg_value, self.max_value, self.unit, self.sensor_type = row
                return self


class MeteorologicalMetric(models.Model):
    timestamp = models.DateTimeField(primary_key=True, verbose_name=_("Timestamp"))
    value = models.DecimalField(verbose_name=_("Value"), max_digits=10, decimal_places=5)
    value_type = models.CharField(
        verbose_name=_("Value type"),
        choices=MeteorologicalMeasurementType,
        default=MeteorologicalMeasurementType.UNKNOWN,
        max_length=2,
        blank=False,
    )
    metric_name = models.CharField(
        verbose_name=_("Metric name"),
        choices=MeteorologicalMetricName,
        max_length=20,
        blank=False,
    )
    unit = models.CharField(verbose_name=_("Unit"), choices=MetricUnit, max_length=20, blank=True)
    station = models.ForeignKey("stations.MeteorologicalStation", verbose_name=_("Station"), on_delete=models.PROTECT)

    objects = MeteorologicalMetricQuerySet.as_manager()

    class Meta:
        verbose_name = _("Meteorological metric")
        verbose_name_plural = _("Meteorological metrics")
        ordering = ["-timestamp"]

    def __str__(self):
        return f"{self.metric_name}, {self.station.name} on {self.timestamp}"

    def delete(self, **kwargs) -> None:
        sql_query_delete = f"""
        DELETE FROM metrics_meteorologicalmetric WHERE
        timestamp = '{self.timestamp}' AND
        station_id = {self.station_id} AND
        metric_name = '{self.metric_name}';"""
        with connection.cursor() as cursor:
            cursor.execute(sql_query_delete)

    def save(self, upsert=True, **kwargs) -> None:
        sql_query_insert = f"""
        INSERT INTO metrics_meteorologicalmetric (timestamp, station_id, metric_name, value, value_type, unit )
        VALUES ('{self.timestamp}'::timestamp, {self.station_id}, '{self.metric_name}', {self.value}, '{self.value_type}', '{self.unit}');
        """

        sql_query_upsert = f"""
    INSERT INTO metrics_meteorologicalmetric (timestamp, station_id, metric_name, value, value_type, unit)
    VALUES ('{self.timestamp}'::timestamp, {self.station_id}, '{self.metric_name}', {self.value}, '{self.value_type}', '{self.unit}')
    ON CONFLICT (timestamp, station_id, metric_name)
    DO UPDATE
    SET value = EXCLUDED.value,
        value_type = EXCLUDED.value_type,
        unit = EXCLUDED.unit;
        """

        with connection.cursor() as cursor:
            if upsert:
                cursor.execute(sql_query_upsert)
            else:
                cursor.execute(sql_query_insert)


class DischargeNorm(models.Model):
    station = models.ForeignKey(
        "stations.HydrologicalStation",
        to_field="uuid",
        verbose_name=_("Hydrological station"),
        on_delete=models.CASCADE,
    )
    ordinal_number = models.PositiveIntegerField(verbose_name=_("Ordinal number"))
    value = models.DecimalField(verbose_name=_("Value"), max_digits=10, decimal_places=5)
    norm_type = models.CharField(
        verbose_name=_("Norm type"), choices=NormType, default=NormType.DECADAL, max_length=20
    )

    objects = DischargeNormQuerySet.as_manager()

    class Meta:
        verbose_name = _("Discharge norm")
        verbose_name_plural = _("Discharge norms")
        ordering = ["ordinal_number"]
        constraints = [
            models.UniqueConstraint("station", "ordinal_number", "norm_type", name="discharge_norm_unique_cn")
        ]
        indexes = [models.Index("norm_type", name="norm_type_idx")]

    def __str__(self):
        return f"{self.station.name} {self.norm_type} #{self.ordinal_number} - {self.value}"<|MERGE_RESOLUTION|>--- conflicted
+++ resolved
@@ -85,37 +85,11 @@
                 raise Exception(f"Delete statement {sql_query_delete} failed. {e}")
 
     def save(self, upsert=True, refresh_view=True, **kwargs) -> None:
-<<<<<<< HEAD
         if self.timestamp_local is None and self.timestamp is not None:
             self.timestamp_local = SmartDatetime(self.timestamp, self.station, local=False).local.replace(tzinfo=ZoneInfo('UTC'))
         if self.timestamp_local is not None and self.timestamp is None:
             self.timestamp = SmartDatetime(self.timestamp_local, self.station, local=True).utc
             self.timestamp_local = self.timestamp_local.replace(tzinfo=ZoneInfo('UTC'))
-        min_value = self.min_value
-        max_value = self.max_value
-        avg_value = self.avg_value
-
-        if self.min_value is None:
-            min_value = "NULL"
-        if self.max_value is None:
-            max_value = "NULL"
-        if self.avg_value is None:
-            avg_value = "NULL"
-
-        sql_query_insert = f"""
-            INSERT INTO metrics_hydrologicalmetric
-            (timestamp_local, station_id, metric_name, value_type, sensor_identifier, timestamp, min_value, avg_value, max_value,
-            unit, sensor_type)
-            VALUES ('{self.timestamp_local}', {self.station_id}, '{self.metric_name}', '{self.value_type}', '{self.sensor_identifier}', '{self.timestamp}', {min_value},
-            {avg_value}, {max_value}, '{self.unit}', '{self.sensor_type}');
-            """
-
-        sql_query_upsert = f"""
-            INSERT INTO metrics_hydrologicalmetric (timestamp_local, station_id, metric_name, value_type, sensor_identifier, timestamp, min_value, avg_value, max_value, unit, sensor_type)
-            VALUES ('{self.timestamp_local}', {self.station_id}, '{self.metric_name}', '{self.value_type}', '{self.sensor_identifier}', '{self.timestamp}', {min_value},
-            {avg_value}, {max_value}, '{self.unit}', '{self.sensor_type}')
-            ON CONFLICT (timestamp_local, station_id, metric_name, value_type, sensor_identifier)
-=======
         min_value = self.min_value if self.min_value is not None else "NULL"
         max_value = self.max_value if self.max_value is not None else "NULL"
         avg_value = self.avg_value if self.avg_value is not None else "NULL"
@@ -123,18 +97,17 @@
 
         sql_query_insert = f"""
             INSERT INTO metrics_hydrologicalmetric
-            (timestamp, station_id, metric_name, value_type, sensor_identifier, min_value, avg_value, max_value,
+            (timestamp_local, station_id, metric_name, value_type, sensor_identifier, timestamp, min_value, avg_value, max_value,
             unit, sensor_type, value_code)
-            VALUES ('{self.timestamp}', {self.station_id}, '{self.metric_name}', '{self.value_type}', '{self.sensor_identifier}', {min_value},
+            VALUES ('{self.timestamp_local}', {self.station_id}, '{self.metric_name}', '{self.value_type}', '{self.sensor_identifier}', '{self.timestamp}', {min_value},
             {avg_value}, {max_value}, '{self.unit}', '{self.sensor_type}', {value_code});
             """
 
         sql_query_upsert = f"""
-            INSERT INTO metrics_hydrologicalmetric (timestamp, station_id, metric_name, value_type, sensor_identifier, min_value, avg_value, max_value, unit, sensor_type, value_code)
-            VALUES ('{self.timestamp}', {self.station_id}, '{self.metric_name}', '{self.value_type}', '{self.sensor_identifier}', {min_value},
+            INSERT INTO metrics_hydrologicalmetric (timestamp_local, station_id, metric_name, value_type, sensor_identifier, timestamp, min_value, avg_value, max_value, unit, sensor_type, value_code)
+            VALUES ('{self.timestamp_local}', {self.station_id}, '{self.metric_name}', '{self.value_type}', '{self.sensor_identifier}',  '{self.timestamp}', {min_value},
             {avg_value}, {max_value}, '{self.unit}', '{self.sensor_type}', {value_code})
-            ON CONFLICT (timestamp, station_id, metric_name, value_type, sensor_identifier)
->>>>>>> 8a3a5f18
+            ON CONFLICT (timestamp_local, station_id, metric_name, value_type, sensor_identifier)
             DO UPDATE
             SET min_value = EXCLUDED.min_value,
                 avg_value = EXCLUDED.avg_value,
