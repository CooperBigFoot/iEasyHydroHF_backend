import factory
from faker import Faker
from zoneinfo import ZoneInfo

from sapphire_backend.stations.tests.factories import HydrologicalStationFactory, MeteorologicalStationFactory

from ..choices import (
    HydrologicalMeasurementType,
    HydrologicalMetricName,
    MeteorologicalMeasurementType,
    MeteorologicalMetricName,
)
from ..models import HydrologicalMetric, HydrologicalNorm, MeteorologicalMetric, MeteorologicalNorm

fake = Faker()


class HydrologicalMetricFactory(factory.django.DjangoModelFactory):
    timestamp = fake.date_time(tzinfo=ZoneInfo("UTC"))
    station = factory.SubFactory(HydrologicalStationFactory)
    min_value = fake.pydecimal(left_digits=2, right_digits=6, min_value=0, max_value=10)
    avg_value = fake.pydecimal(left_digits=2, right_digits=6, min_value=10, max_value=20)
    max_value = fake.pydecimal(left_digits=2, right_digits=6, min_value=20, max_value=30)
    value_type = HydrologicalMeasurementType.UNKNOWN
    metric_name = HydrologicalMetricName.WATER_LEVEL_DAILY
    sensor_identifier = fake.ean(length=8)
    sensor_type = fake.color_name()
    unit = ""

    class Meta:
        model = HydrologicalMetric
        django_get_or_create = ("timestamp", "station", "sensor_identifier", "metric_name")


class MeteorologicalMetricFactory(factory.django.DjangoModelFactory):
    timestamp = fake.date_time(tzinfo=ZoneInfo("UTC"))
    value = fake.pydecimal(left_digits=2, right_digits=6, min_value=10, max_value=20)
    station = factory.SubFactory(MeteorologicalStationFactory)
    metric_name = MeteorologicalMetricName.AIR_TEMPERATURE_DECADE_AVERAGE
    value_type = MeteorologicalMeasurementType.UNKNOWN
    unit = ""

    class Meta:
        model = MeteorologicalMetric
        django_get_or_create = ("timestamp", "station", "metric_name")


class HydrologicalNormFactory(factory.django.DjangoModelFactory):
    class Meta:
<<<<<<< HEAD
        model = DischargeNorm
        django_get_or_create = ("station", "norm_type", "ordinal_number", "value")
=======
        model = HydrologicalNorm
        django_get_or_create = ("station", "norm_type", "ordinal_number")


class MeteorologicalNormFactory(factory.django.DjangoModelFactory):
    class Meta:
        model = MeteorologicalNorm
        django_get_or_create = ("station", "norm_type", "norm_metric", "ordinal_number")
>>>>>>> 1351a29f
<|MERGE_RESOLUTION|>--- conflicted
+++ resolved
@@ -47,10 +47,6 @@
 
 class HydrologicalNormFactory(factory.django.DjangoModelFactory):
     class Meta:
-<<<<<<< HEAD
-        model = DischargeNorm
-        django_get_or_create = ("station", "norm_type", "ordinal_number", "value")
-=======
         model = HydrologicalNorm
         django_get_or_create = ("station", "norm_type", "ordinal_number")
 
@@ -58,5 +54,4 @@
 class MeteorologicalNormFactory(factory.django.DjangoModelFactory):
     class Meta:
         model = MeteorologicalNorm
-        django_get_or_create = ("station", "norm_type", "norm_metric", "ordinal_number")
->>>>>>> 1351a29f
+        django_get_or_create = ("station", "norm_type", "norm_metric", "ordinal_number")