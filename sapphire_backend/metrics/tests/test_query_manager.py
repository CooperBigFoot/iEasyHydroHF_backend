--- conflicted
+++ resolved
@@ -41,14 +41,8 @@
             },
         )
 
-<<<<<<< HEAD
         assert query_manager.filter_dict == {
-            "timestamp__lte": dt_now.isoformat(),
-=======
-        assert query_manager.filter == {
-            "station__site__organization": organization.uuid,
             "timestamp_local__lte": dt_now.isoformat(),
->>>>>>> 3d57b737
             "metric_name": HydrologicalMetricName.WATER_LEVEL_DAILY,
         }
 
@@ -79,57 +73,36 @@
         query_manager = TimeseriesQueryManager(
             HydrologicalMetric,
             filter_dict={
-<<<<<<< HEAD
-                "timestamp__gte": "2020-01-01T00:00:00Z",
+                "timestamp_local__gte": "2020-01-01T00:00:00Z",
                 "station__site__organization": str(organization.uuid),
                 "station": manual_hydro_station.id,
-=======
+            },
+        )
+
+        assert query_manager._construct_sql_filter_string() == (
+            "timestamp_local >= %s AND o.uuid = %s AND station_id = %s",
+            ["2020-01-01T00:00:00Z", str(organization.uuid), manual_hydro_station.id],
+        )
+
+    def test_raw_sql_filter_construction_for_array_filter(self, organization):
+        query_manager = TimeseriesQueryManager(
+            HydrologicalMetric,
+            filter_dict={
                 "timestamp_local__gte": "2020-01-01T00:00:00Z",
-                "metric_name": HydrologicalMetricName.WATER_LEVEL_DAILY,
->>>>>>> 3d57b737
-            },
-        )
-
-        assert query_manager._construct_sql_filter_string() == (
-<<<<<<< HEAD
-            "timestamp >= %s AND o.uuid = %s AND station_id = %s",
-            ["2020-01-01T00:00:00Z", str(organization.uuid), manual_hydro_station.id],
-=======
-            f"o.uuid='{organization.uuid}' AND timestamp_local >= %s AND metric_name = %s",
-            ["2020-01-01T00:00:00Z", "WLD"],
->>>>>>> 3d57b737
-        )
-
-    def test_raw_sql_filter_construction_for_array_filter(self, organization):
-        query_manager = TimeseriesQueryManager(
-            HydrologicalMetric,
-            filter_dict={
-<<<<<<< HEAD
-                "timestamp__gte": "2020-01-01T00:00:00Z",
                 "station__site__organization": str(organization.uuid),
                 "metric_name__in": [
                     HydrologicalMetricName.WATER_LEVEL_DAILY,
                     HydrologicalMetricName.WATER_DISCHARGE_DAILY,
                 ],
-=======
-                "timestamp_local__gte": "2020-01-01T00:00:00Z",
-                "metric_name": HydrologicalMetricName.WATER_LEVEL_DAILY,
->>>>>>> 3d57b737
                 "station__station_code__in": ["1", "2", "3"],
                 "value_type__in": [HydrologicalMeasurementType.MANUAL],
             },
         )
 
         assert query_manager._construct_sql_filter_string() == (
-<<<<<<< HEAD
-            "timestamp >= %s AND o.uuid = %s AND metric_name IN (%s, %s) "
+            "timestamp_local >= %s AND o.uuid = %s AND metric_name IN (%s, %s) "
             "AND st.station_code IN (%s, %s, %s) AND value_type IN (%s)",
             ["2020-01-01T00:00:00Z", str(organization.uuid), "WLD", "WDD", "1", "2", "3", "M"],
-=======
-            f"o.uuid='{organization.uuid}' AND timestamp_local >= %s AND metric_name = %s "
-            f"AND st.station_code IN (%s, %s, %s) AND value_type = %s",
-            ["2020-01-01T00:00:00Z", "WLD", "1", "2", "3", "M"],
->>>>>>> 3d57b737
         )
 
     def test_raw_sql_filter_construction_for_invalid_field(self, organization):
@@ -355,12 +328,7 @@
     ):
         query_manager = TimeseriesQueryManager(
             HydrologicalMetric,
-<<<<<<< HEAD
-            filter_dict={"timestamp__gte": (dt.datetime.utcnow() - dt.timedelta(hours=36)).isoformat()},
-=======
-            organization_uuid=organization.uuid,
             filter_dict={"timestamp_local__gte": (dt.datetime.utcnow() - dt.timedelta(hours=36)).isoformat()},
->>>>>>> 3d57b737
         )
 
         results = query_manager.time_bucket("1 day", "avg")
