--- conflicted
+++ resolved
@@ -1,17 +1,11 @@
 import logging
-
 # Configure SQLAlchemy connection to the old database
 import math
-<<<<<<< HEAD
 import os
 import zoneinfo
-=======
->>>>>>> 8441522f
 from datetime import datetime
 
-import zoneinfo
 from django.utils import timezone
-
 # Import necessary libraries
 from sqlalchemy import create_engine
 from sqlalchemy.orm import sessionmaker
@@ -412,7 +406,7 @@
         else:
             valid_from = SmartDatetime(old.valid_from, hydro_station, local=True).day_beginning_utc
 
-        DischargeModel.objects.filter(station_id=hydro_station.id, valid_from=valid_from).delete() # upsert
+        DischargeModel.objects.filter(station_id=hydro_station.id, valid_from=valid_from).delete()  # upsert
         new_discharge_model = DischargeModel(
             name=old.model_name,
             param_a=old.param_a,
@@ -464,7 +458,6 @@
     # Update with your old database connection string
     Session = sessionmaker(bind=old_db_engine)
     old_session = Session()
-<<<<<<< HEAD
     if limiter != 0:
         logging.info(f"Starting migrations in debugging mode (limiter = {limiter})")
     if not skip_cleanup:
@@ -475,7 +468,7 @@
     if not skip_structure:
         migrate_organizations(old_session)
         migrate_sites_and_stations(old_session)
-
+        migrate_virtual_stations(old_session)
     else:
         logging.info(f"Skipped structure build (--skip-structure = {skip_structure})")
     if target_station != "":
@@ -484,16 +477,5 @@
     migrate_discharge_models(old_session)
     migrate_hydro_metrics(old_session, limiter, target_station)
     migrate_meteo_metrics(old_session, limiter, target_station)
-=======
-    cleanup_all()
-    if LIMITER != 0:
-        logging.info(f"Starting migrations in debugging mode (LIMITER = {LIMITER})")
-    migrate_organizations(old_session)
-    migrate_sites_and_stations(old_session)
-    migrate_virtual_stations(old_session)
-    migrate_discharge_models(old_session)
-    migrate_hydro_metrics(old_session)
-    migrate_meteo_metrics(old_session)
->>>>>>> 8441522f
     old_session.close()
     print("Data migration completed successfully.")