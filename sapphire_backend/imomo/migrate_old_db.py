--- conflicted
+++ resolved
@@ -257,11 +257,6 @@
                 description=old.comments or "",
                 measurement_time_step=None,  # TODO figure out for manual stations
                 discharge_level_alarm=None,
-<<<<<<< HEAD
-                historical_discharge_minimum=None,
-                historical_discharge_maximum=None,
-=======
->>>>>>> 0332fff5
                 is_deleted=False,
             )
             hydro_station.save()
