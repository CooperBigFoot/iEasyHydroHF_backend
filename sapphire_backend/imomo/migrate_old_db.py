import logging
# Configure SQLAlchemy connection to the old database
import math
import zoneinfo
from datetime import datetime

from django.utils import timezone
# Import necessary libraries
from sqlalchemy import create_engine
from sqlalchemy.orm import sessionmaker
from tqdm import tqdm

from sapphire_backend.estimations.models import DischargeModel
from sapphire_backend.imomo.data_structs.standard_data import Variables
from sapphire_backend.imomo.old_models import Variable
from sapphire_backend.imomo.old_models.data_sources import Source as OldSource  # Import your old SQLAlchemy model
from sapphire_backend.imomo.old_models.discharge_models import DischargeModel as OldDischargeModel
from sapphire_backend.imomo.old_models.monitoring_site_locations import Site as OldSite
from sapphire_backend.metrics.choices import (
    HydrologicalMeasurementType,
    HydrologicalMetricName,
    MeteorologicalMeasurementType,
    MeteorologicalMetricName,
    MetricUnit,
)
from sapphire_backend.metrics.models import HydrologicalMetric, MeteorologicalMetric
from sapphire_backend.organizations.models import Basin, Organization, Region
from sapphire_backend.stations.models import HydrologicalStation, MeteorologicalStation, Site
from sapphire_backend.telegrams.models import Telegram
from sapphire_backend.utils.datetime_helper import SmartDatetime

nan_count = 0

MAP_OLD_SOURCE_ID_TO_NEW_ORGANIZATION_OBJ = {}
MAP_OLD_SITE_CODE_TO_NEW_SITE_OBJ = {}
LIMITER = 0  # FOR DEBUGGING PURPOSES, FOR PRODUCTION NEEDS TO BE 0


def migrate_organizations(old_session):
    old_data = old_session.query(OldSource).order_by(OldSource.id).all()
    # Configure Django connection to the new database
    for old in tqdm(old_data, desc="Organizations"):
        if old.year_type == "hydro_year":
            year_type = Organization.YearType.HYDROLOGICAL
        else:
            year_type = Organization.YearType.CALENDAR
        if old.language == "ru":
            language = Organization.Language.RUSSIAN
        else:
            language = Organization.Language.ENGLISH
        new_record = Organization(
            name=old.organization,
            description=old.source_description or "",
            url=old.source_link or "",
            country=old.country,
            city=old.city,
            street_address=old.address,
            zip_code=old.zip_code,
            latitude=None,
            longitude=None,
            timezone=old.timezone,
            contact=old.contact_name,
            contact_phone=old.phone,
            year_type=year_type,
            language=language,
            is_active=True,
        )
        new_record.save()
        MAP_OLD_SOURCE_ID_TO_NEW_ORGANIZATION_OBJ[old.id] = new_record


def get_or_create_basin(basin_name: str, organization: Organization):
    # TODO maybe force lowercase for basin_name, there can be duplicates otherwise
    basin = Basin.objects.filter(name=basin_name).first()
    if basin is None:
        basin = Basin(name=basin_name, organization=organization)
        basin.save()
    return basin


def get_or_create_region(region_name: str, organization: Organization):
    region = Region.objects.filter(name=region_name).first()
    if region is None:
        region = Region(name=region_name, organization=organization)
        region.save()
    return region


def get_or_create_site(
    old_site_code_repr,
    organization: Organization,
    country,
    basin: Basin,
    region: Region,
    latitude,
    longitude,
    elevation,  # TODO figure out
    timezone=None,  # TODO figure out
):
    site = MAP_OLD_SITE_CODE_TO_NEW_SITE_OBJ.get(old_site_code_repr, None)
    if site is None:
        site = Site(
            organization=organization,
            country=country,
            basin=basin,
            region=region,
            latitude=latitude,
            longitude=longitude,
            timezone=None,  # TODO not available in old, figure out
            elevation=elevation,  # TODO not available in old,figure out
        )
        site.save()
        MAP_OLD_SITE_CODE_TO_NEW_SITE_OBJ[old_site_code_repr] = site
    return site


def get_metric_name_unit_type(variable: Variable):
    var_code = variable.variable_code
    if var_code == Variables.gauge_height_daily_measurement.value:  # 0001
        metric_name = HydrologicalMetricName.WATER_LEVEL_DAILY
        metric_unit = MetricUnit.WATER_LEVEL
        measurement_type = HydrologicalMeasurementType.MANUAL
    elif var_code == Variables.gauge_height_average_daily_measurement.value:  # 0002
        metric_name = HydrologicalMetricName.WATER_LEVEL_DAILY_AVERAGE
        metric_unit = MetricUnit.WATER_LEVEL
        measurement_type = HydrologicalMeasurementType.IMPORTED
    elif var_code == Variables.gauge_height_average_daily_estimation.value:  # 0003 #
        # TODO this one is not used anywhere (2016. last time) so it could be ignored
        metric_name = HydrologicalMetricName.WATER_LEVEL_DAILY_AVERAGE
        metric_unit = MetricUnit.WATER_LEVEL
        measurement_type = HydrologicalMeasurementType.IMPORTED
    elif var_code == Variables.discharge_daily_measurement.value:  # 0004
        metric_name = HydrologicalMetricName.WATER_DISCHARGE_DAILY
        metric_unit = MetricUnit.WATER_DISCHARGE
        measurement_type = HydrologicalMeasurementType.MANUAL
    elif var_code == Variables.discharge_daily_estimation.value:  # 0005
        metric_name = HydrologicalMetricName.WATER_DISCHARGE_DAILY
        metric_unit = MetricUnit.WATER_DISCHARGE
        measurement_type = HydrologicalMeasurementType.IMPORTED
    elif var_code == Variables.river_cross_section_area_measurement.value:  # 0006:
        metric_name = HydrologicalMetricName.RIVER_CROSS_SECTION_AREA
        metric_unit = MetricUnit.AREA
        measurement_type = HydrologicalMeasurementType.MANUAL
    elif var_code == Variables.maximum_depth_measurement.value:  # 0007:
        metric_name = HydrologicalMetricName.MAXIMUM_DEPTH
        metric_unit = MetricUnit.WATER_LEVEL
        measurement_type = HydrologicalMeasurementType.MANUAL
    elif var_code == Variables.discharge_decade_average.value:  # 0008
        metric_name = HydrologicalMetricName.WATER_DISCHARGE_DECADE_AVERAGE
        metric_unit = MetricUnit.WATER_DISCHARGE
        measurement_type = HydrologicalMeasurementType.IMPORTED
    elif var_code == Variables.discharge_maximum_recommendation.value:  # 0009:
        return "", "", ""  # this will be at HydroStation level WATER_DISCHARGE_MAXIMUM_RECOMMENDATION
    elif var_code == Variables.discharge_daily_average_estimation.value:  # 0010
        metric_name = HydrologicalMetricName.WATER_DISCHARGE_DAILY_AVERAGE
        metric_unit = MetricUnit.WATER_DISCHARGE
        measurement_type = HydrologicalMeasurementType.IMPORTED
    elif var_code == Variables.ice_phenomena_observation.value:  # "0011":
        metric_name = HydrologicalMetricName.ICE_PHENOMENA_OBSERVATION
        metric_unit = MetricUnit.ICE_PHENOMENA_OBSERVATION
        measurement_type = HydrologicalMeasurementType.MANUAL
    elif var_code == Variables.gauge_height_decadal_measurement.value:  # 0012
        metric_name = HydrologicalMetricName.WATER_LEVEL_DECADAL
        metric_unit = MetricUnit.WATER_LEVEL
        measurement_type = HydrologicalMeasurementType.MANUAL
    elif var_code == Variables.water_temperature_observation.value:  # 0013
        metric_name = HydrologicalMetricName.WATER_TEMPERATURE
        metric_unit = MetricUnit.TEMPERATURE
        measurement_type = HydrologicalMeasurementType.MANUAL
    elif var_code == Variables.air_temperature_observation.value:  # 0014
        metric_name = HydrologicalMetricName.AIR_TEMPERATURE
        metric_unit = MetricUnit.TEMPERATURE
        measurement_type = HydrologicalMeasurementType.MANUAL
    elif var_code == Variables.discharge_fiveday_average.value:  # 0015
        metric_name = HydrologicalMetricName.WATER_DISCHARGE_FIVEDAY_AVERAGE
        metric_unit = MetricUnit.WATER_DISCHARGE
        measurement_type = HydrologicalMeasurementType.IMPORTED
    elif var_code == Variables.temperature_decade_average.value:  # 0016
        metric_name = MeteorologicalMetricName.AIR_TEMPERATURE_DECADE_AVERAGE
        metric_unit = MetricUnit.TEMPERATURE
        measurement_type = MeteorologicalMeasurementType.IMPORTED
    elif var_code == Variables.temperature_month_average.value:  # 0017
        metric_name = MeteorologicalMetricName.AIR_TEMPERATURE_MONTH_AVERAGE
        metric_unit = MetricUnit.TEMPERATURE
        measurement_type = MeteorologicalMeasurementType.IMPORTED
    elif var_code == Variables.precipitation_decade_average.value:  # 0018
        metric_name = MeteorologicalMetricName.PRECIPITATION_DECADE_AVERAGE
        metric_unit = MetricUnit.PRECIPITATION
        measurement_type = MeteorologicalMeasurementType.IMPORTED
    elif var_code == Variables.precipitation_month_average.value:  # 0019
        metric_name = MeteorologicalMetricName.PRECIPITATION_MONTH_AVERAGE
        metric_unit = MetricUnit.PRECIPITATION
        measurement_type = MeteorologicalMeasurementType.IMPORTED
    elif var_code == Variables.discharge_decade_average_historical.value:  # 0020
        metric_name = HydrologicalMetricName.WATER_DISCHARGE_DECADE_AVERAGE_HISTORICAL
        metric_unit = MetricUnit.WATER_DISCHARGE
        measurement_type = HydrologicalMeasurementType.IMPORTED
    return metric_name, metric_unit, measurement_type


def migrate_sites_and_stations(old_session):
    old_data = old_session.query(OldSite).order_by(OldSite.id).all()
    cnt_hydro = 0
    cnt_meteo = 0
    cnt_virtual = 0
    for old in tqdm(old_data, desc="Stations", position=0):
        organization = MAP_OLD_SOURCE_ID_TO_NEW_ORGANIZATION_OBJ[old.source_id]

        # logic for basins, hydro stations basins are prioritized, so if there are both hydro and meteo
        # of the same code, the hydro basin will be created in DB and referenced by Site model
        # TODO ask them to standardize basin names according to the official list
        # so that we remove all the duplicates and redundant names
        if old.site_type == "meteo":
            shared_hydro_station = old_session.query(OldSite).filter(OldSite.site_code == old.site_code_repr).first()
            if shared_hydro_station is not None:
                basin = get_or_create_basin(basin_name=shared_hydro_station.basin, organization=organization)
            else:
                basin = get_or_create_basin(basin_name=old.basin, organization=organization)
        else:
            basin = get_or_create_basin(basin_name=old.basin, organization=organization)
        site = get_or_create_site(
            old_site_code_repr=old.site_code_repr,
            organization=organization,
            country=old.country,
            basin=basin,
            region=get_or_create_region(region_name=old.region, organization=organization),
            latitude=old.latitude,
            longitude=old.longitude,
            timezone=None,  # TODO figure out
            elevation=old.elevation_m,  # TODO figure out
        )

        if old.site_type == "meteo":
            meteo_station = MeteorologicalStation(
                name=old.site_name,
                station_code=old.site_code_repr,  # TODO blank could be fine, or blank name in Site model
                site=site,
                description=old.comments or "",
                is_deleted=False,
            )
            meteo_station.save()
            cnt_meteo = cnt_meteo + 1
        elif old.site_type == "discharge":
            hydro_station = HydrologicalStation(
                name=old.site_name,
                station_code=old.site_code_repr,  # TODO blank could be fine, or blank name in Site model
                station_type=HydrologicalStation.StationType.MANUAL,
                site=site,
                description=old.comments or "",
                measurement_time_step=None,  # TODO figure out for manual stations
                discharge_level_alarm=None,
                historical_discharge_minimum=None,
                historical_discharge_maximum=None,
                decadal_discharge_norm=None,
                monthly_discharge_norm=None,
                is_deleted=False,
            )
            hydro_station.save()
            cnt_hydro = cnt_hydro + 1
        elif old.site_type == "virtual-discharge":
            # TODO what to do with virtual stations
            cnt_virtual = cnt_virtual + 1
    logging.info(f"Meteo count: {cnt_meteo}, hydro count: {cnt_hydro}, virtual: {cnt_virtual}")


def migrate_meteo_metrics(old_session):
    old_data = old_session.query(OldSite).all()
    meteo_stations = [station for station in old_data if station.site_type == "meteo"]
    for old in tqdm(meteo_stations, desc="Meteo stations", position=0):  # TODO limiter remove
        meteo_station = MeteorologicalStation.objects.get(station_code=old.site_code_repr)

        for data_row in tqdm(
            old.data_values[LIMITER:], desc="Meteo metrics", position=1, leave=False
        ):  # TODO remove limit
            naive_datetime = data_row.date_time_utc
            aware_datetime_utc = timezone.make_aware(
                naive_datetime, timezone=zoneinfo.ZoneInfo("UTC")
            )  # TODO double check this
            metric_name, metric_unit, measurement_type = get_metric_name_unit_type(data_row.variable)

            new_meteo_metric = MeteorologicalMetric(
                timestamp=aware_datetime_utc,  # TODO is local time needed?
                value=data_row.data_value,
                value_type=measurement_type,
                metric_name=metric_name,
                unit=metric_unit,
                station=meteo_station,
            )
            new_meteo_metric.save()


def migrate_hydro_metrics(old_session):
    global nan_count
    old_data = old_session.query(OldSite).all()
    hydro_stations = [station for station in old_data if station.site_type == "discharge"]
    for old in tqdm(hydro_stations, desc="Hydro stations", position=0):
        hydro_station = HydrologicalStation.objects.get(station_code=old.site_code_repr)
        for data_row in tqdm(
            old.data_values[LIMITER:], desc="Hydro metrics", position=1, leave=False
        ):  # TODO remove limit
            naive_datetime = data_row.date_time_utc
            aware_datetime_utc = timezone.make_aware(
                naive_datetime, timezone=zoneinfo.ZoneInfo("UTC")
            )  # TODO double check this

            # exceptionally set the maximum discharge on the hydro station level, exclude from metrics
            data_value = data_row.data_value

            if data_row.variable.variable_code == Variables.discharge_maximum_recommendation:
                hydro_station.discharge_level_alarm = data_value
                hydro_station.save()
                continue

            metric_name, metric_unit, measurement_type = get_metric_name_unit_type(data_row.variable)

            if data_row.variable.variable_code == Variables.ice_phenomena_observation:
                # TODO handle ice phenomena, currently skip
                continue

            if data_row.variable.variable_code == Variables.gauge_height_average_daily_estimation:
                # this one is not used so it can be skipped
                continue

            if math.isnan(data_value):
                nan_count = nan_count + 1
                continue  # TODO skip NaN data value rows

            new_hydro_metric = HydrologicalMetric(
                timestamp=aware_datetime_utc,  # TODO is local time needed?
                min_value=None,
                avg_value=data_value,
                max_value=None,
                unit=metric_unit,
                value_type=measurement_type,
                metric_name=metric_name,
                station=hydro_station,
                sensor_identifier="",
                sensor_type="",
            )
            new_hydro_metric.save()

    print(f"Nan count {nan_count}")


def migrate_virtual_metrics(old_session):
    # TODO
    # old_data = old_session.query(OldSite).all()
    # virtual_stations = [station for station in old_data if station.site_type=='virtual-discharge']
    pass


def migrate_discharge_models(old_session):
    logging.info("Cleaning up discharge models")
    DischargeModel.objects.all().delete()
    old_discharge_models = old_session.query(OldDischargeModel).all()
    for old in tqdm(old_discharge_models, desc="Discharge models", position=0):
        hydro_station = HydrologicalStation.objects.get(station_code=old.site.site_code_repr)
        if old.valid_from is None:
            # when valid_from is None then it is initial discharge model
            # 2000-01-01 is sufficient as the beginning date of the initial model
            valid_from = SmartDatetime(datetime(2000, 1, 1, 0, 0, 0), hydro_station, local=True).day_beginning_utc
        else:
            valid_from = SmartDatetime(old.valid_from, hydro_station, local=True).day_beginning_utc

        new_discharge_model = DischargeModel(
            name=old.model_name,
            param_a=old.param_a,
            param_b=old.param_b,
            param_c=old.param_c,
            valid_from=valid_from,
            station=hydro_station
        )
        new_discharge_model.save()


def cleanup_all():
    logging.info("Cleaning up discharge models")
    DischargeModel.objects.all().delete()
    logging.info("Cleaning up telegrams")
    Telegram.objects.all().delete()
    logging.info("Cleaning up meteo metrics")
    MeteorologicalMetric.objects.all().delete()
    logging.info("Cleaning up hydro metrics")
    HydrologicalMetric.objects.all().delete()
    logging.info("Cleaning up hydro stations")
    HydrologicalStation.objects.all().delete()
    logging.info("Cleaning up meteo stations")
    MeteorologicalStation.objects.all().delete()
    logging.info("Cleaning up sites")
    Site.objects.all().delete()
    logging.info("Cleaning up basins")
    Basin.objects.all().delete()
    logging.info("Cleaning up regions")
    Region.objects.all().delete()
    logging.info("Cleaning up organizations")
    Organization.objects.all().delete()
    logging.info("Done")


def migrate():
    # now do the things that you want with your models here
    old_db_engine = create_engine(
        "postgresql+psycopg2://{user}:{password}@{host}:{port}/{db_name}".format(
            user="hydrosolutions",
            password="hydrosolutions",
            host="localhost",
            port="5433",
            db_name="hydrosolutions",
        )
    )
    # Update with your old database connection string
    Session = sessionmaker(bind=old_db_engine)
    old_session = Session()
    # cleanup_all()
    if LIMITER != 0:
        logging.info(f"Starting migrations in debugging mode (LIMITER = {LIMITER})")
    # migrate_organizations(old_session)
    # migrate_sites_and_stations(old_session)
    migrate_discharge_models(old_session)
<<<<<<< HEAD
    # migrate_hydro_metrics(old_session)
    # migrate_meteo_metrics(old_session)
    # migrate_virtual_metrics(old_session)  # TODO
=======
    migrate_hydro_metrics(old_session)
    migrate_meteo_metrics(old_session)
    migrate_virtual_metrics(old_session)  # TODO
>>>>>>> 768600a1
    old_session.close()
    print("Data migration completed successfully.")<|MERGE_RESOLUTION|>--- conflicted
+++ resolved
@@ -350,8 +350,6 @@
 
 
 def migrate_discharge_models(old_session):
-    logging.info("Cleaning up discharge models")
-    DischargeModel.objects.all().delete()
     old_discharge_models = old_session.query(OldDischargeModel).all()
     for old in tqdm(old_discharge_models, desc="Discharge models", position=0):
         hydro_station = HydrologicalStation.objects.get(station_code=old.site.site_code_repr)
@@ -411,20 +409,14 @@
     # Update with your old database connection string
     Session = sessionmaker(bind=old_db_engine)
     old_session = Session()
-    # cleanup_all()
+    cleanup_all()
     if LIMITER != 0:
         logging.info(f"Starting migrations in debugging mode (LIMITER = {LIMITER})")
-    # migrate_organizations(old_session)
-    # migrate_sites_and_stations(old_session)
+    migrate_organizations(old_session)
+    migrate_sites_and_stations(old_session)
     migrate_discharge_models(old_session)
-<<<<<<< HEAD
-    # migrate_hydro_metrics(old_session)
-    # migrate_meteo_metrics(old_session)
-    # migrate_virtual_metrics(old_session)  # TODO
-=======
     migrate_hydro_metrics(old_session)
     migrate_meteo_metrics(old_session)
     migrate_virtual_metrics(old_session)  # TODO
->>>>>>> 768600a1
     old_session.close()
     print("Data migration completed successfully.")