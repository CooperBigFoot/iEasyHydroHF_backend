import logging
# Configure SQLAlchemy connection to the old database
import math
import os
import zoneinfo
from datetime import datetime

import psycopg
from django.db import connection
from django.utils import timezone
# Import necessary libraries
from sqlalchemy import create_engine
from sqlalchemy.orm import sessionmaker
from tqdm import tqdm

from sapphire_backend.estimations.models import DischargeModel
from sapphire_backend.imomo.data_structs.standard_data import Variables
from sapphire_backend.imomo.old_models import Variable
from sapphire_backend.imomo.old_models.data_sources import Source as OldSource  # Import your old SQLAlchemy model
from sapphire_backend.imomo.old_models.discharge_models import DischargeModel as OldDischargeModel
from sapphire_backend.imomo.old_models.monitoring_site_locations import Site as OldSite
from sapphire_backend.metrics.choices import (
    HydrologicalMeasurementType,
    HydrologicalMetricName,
    MeteorologicalMeasurementType,
    MeteorologicalMetricName,
    MetricUnit,
    NormType
)
from sapphire_backend.metrics.models import HydrologicalMetric, MeteorologicalMetric, DischargeNorm
from sapphire_backend.metrics.utils.helpers import calculate_decade_number
from sapphire_backend.organizations.models import Basin, Organization, Region
from sapphire_backend.stations.models import (
    HydrologicalStation,
    MeteorologicalStation,
    Site,
    VirtualStation,
    VirtualStationAssociation,
)
from sapphire_backend.telegrams.models import Telegram
from sapphire_backend.utils.datetime_helper import SmartDatetime

nan_count = 0

MAP_OLD_SOURCE_ID_TO_NEW_ORGANIZATION_OBJ = {}
MAP_OLD_SITE_CODE_TO_NEW_SITE_OBJ = {}


def migrate_organizations(old_session):
    old_data = old_session.query(OldSource).order_by(OldSource.id).all()
    # Configure Django connection to the new database
    for old in tqdm(old_data, desc="Organizations"):
        if old.year_type == "hydro_year":
            year_type = Organization.YearType.HYDROLOGICAL
        else:
            year_type = Organization.YearType.CALENDAR
        if old.language == "ru":
            language = Organization.Language.RUSSIAN
        else:
            language = Organization.Language.ENGLISH
        new_record = Organization(
            name=old.organization,
            description=old.source_description or "",
            url=old.source_link or "",
            country=old.country,
            city=old.city,
            street_address=old.address,
            zip_code=old.zip_code,
            latitude=None,
            longitude=None,
            timezone=old.timezone,
            contact=old.contact_name,
            contact_phone=old.phone,
            year_type=year_type,
            language=language,
            is_active=True,
        )
        new_record.save()
        MAP_OLD_SOURCE_ID_TO_NEW_ORGANIZATION_OBJ[old.id] = new_record


def get_or_create_basin(basin_name: str, organization: Organization):
    # TODO maybe force lowercase for basin_name, there can be duplicates otherwise
    basin = Basin.objects.filter(name=basin_name).first()
    if basin is None:
        basin = Basin(name=basin_name, organization=organization)
        basin.save()
    return basin


def get_or_create_region(region_name: str, organization: Organization):
    region = Region.objects.filter(name=region_name).first()
    if region is None:
        region = Region(name=region_name, organization=organization)
        region.save()
    return region


def get_or_create_site(
    old_site_code_repr,
    organization: Organization,
    country,
    basin: Basin,
    region: Region,
    latitude,
    longitude,
    elevation,  # TODO figure out
    timezone=None,  # TODO figure out
):
    site = MAP_OLD_SITE_CODE_TO_NEW_SITE_OBJ.get(old_site_code_repr, None)
    if site is None:
        site = Site(
            organization=organization,
            country=country,
            basin=basin,
            region=region,
            latitude=latitude,
            longitude=longitude,
            timezone=None,  # TODO not available in old, figure out
            elevation=elevation,  # TODO not available in old,figure out
        )
        site.save()
        MAP_OLD_SITE_CODE_TO_NEW_SITE_OBJ[old_site_code_repr] = site
    return site


def get_metric_name_unit_type(variable: Variable):
    var_code = variable.variable_code
    if var_code == Variables.gauge_height_daily_measurement.value:  # 0001
        metric_name = HydrologicalMetricName.WATER_LEVEL_DAILY
        metric_unit = MetricUnit.WATER_LEVEL
        measurement_type = HydrologicalMeasurementType.MANUAL
    elif var_code == Variables.gauge_height_average_daily_measurement.value:  # 0002
        metric_name = HydrologicalMetricName.WATER_LEVEL_DAILY_AVERAGE
        metric_unit = MetricUnit.WATER_LEVEL
        measurement_type = HydrologicalMeasurementType.IMPORTED
    elif var_code == Variables.gauge_height_average_daily_estimation.value:  # 0003 #
        # TODO this one is not used anywhere (2016. last time) so it could be ignored
        metric_name = HydrologicalMetricName.WATER_LEVEL_DAILY_AVERAGE
        metric_unit = MetricUnit.WATER_LEVEL
        measurement_type = HydrologicalMeasurementType.IMPORTED
    elif var_code == Variables.discharge_daily_measurement.value:  # 0004
        metric_name = HydrologicalMetricName.WATER_DISCHARGE_DAILY
        metric_unit = MetricUnit.WATER_DISCHARGE
        measurement_type = HydrologicalMeasurementType.MANUAL
    elif var_code == Variables.discharge_daily_estimation.value:  # 0005
        metric_name = HydrologicalMetricName.WATER_DISCHARGE_DAILY
        metric_unit = MetricUnit.WATER_DISCHARGE
        measurement_type = HydrologicalMeasurementType.IMPORTED
    elif var_code == Variables.river_cross_section_area_measurement.value:  # 0006:
        metric_name = HydrologicalMetricName.RIVER_CROSS_SECTION_AREA
        metric_unit = MetricUnit.AREA
        measurement_type = HydrologicalMeasurementType.MANUAL
    elif var_code == Variables.maximum_depth_measurement.value:  # 0007:
        metric_name = HydrologicalMetricName.MAXIMUM_DEPTH
        metric_unit = MetricUnit.WATER_LEVEL
        measurement_type = HydrologicalMeasurementType.MANUAL
    elif var_code == Variables.discharge_decade_average.value:  # 0008
        metric_name = HydrologicalMetricName.WATER_DISCHARGE_DECADE_AVERAGE
        metric_unit = MetricUnit.WATER_DISCHARGE
        measurement_type = HydrologicalMeasurementType.IMPORTED
    elif var_code == Variables.discharge_maximum_recommendation.value:  # 0009:
        return "", "", ""  # this will be at HydroStation level WATER_DISCHARGE_MAXIMUM_RECOMMENDATION
    elif var_code == Variables.discharge_daily_average_estimation.value:  # 0010
        metric_name = HydrologicalMetricName.WATER_DISCHARGE_DAILY_AVERAGE
        metric_unit = MetricUnit.WATER_DISCHARGE
        measurement_type = HydrologicalMeasurementType.IMPORTED
    elif var_code == Variables.ice_phenomena_observation.value:  # "0011":
        metric_name = HydrologicalMetricName.ICE_PHENOMENA_OBSERVATION
        metric_unit = MetricUnit.ICE_PHENOMENA_OBSERVATION
        measurement_type = HydrologicalMeasurementType.MANUAL
    elif var_code == Variables.gauge_height_decadal_measurement.value:  # 0012
        metric_name = HydrologicalMetricName.WATER_LEVEL_DECADAL
        metric_unit = MetricUnit.WATER_LEVEL
        measurement_type = HydrologicalMeasurementType.MANUAL
    elif var_code == Variables.water_temperature_observation.value:  # 0013
        metric_name = HydrologicalMetricName.WATER_TEMPERATURE
        metric_unit = MetricUnit.TEMPERATURE
        measurement_type = HydrologicalMeasurementType.MANUAL
    elif var_code == Variables.air_temperature_observation.value:  # 0014
        metric_name = HydrologicalMetricName.AIR_TEMPERATURE
        metric_unit = MetricUnit.TEMPERATURE
        measurement_type = HydrologicalMeasurementType.MANUAL
    elif var_code == Variables.discharge_fiveday_average.value:  # 0015
        metric_name = HydrologicalMetricName.WATER_DISCHARGE_FIVEDAY_AVERAGE
        metric_unit = MetricUnit.WATER_DISCHARGE
        measurement_type = HydrologicalMeasurementType.IMPORTED
    elif var_code == Variables.temperature_decade_average.value:  # 0016
        metric_name = MeteorologicalMetricName.AIR_TEMPERATURE_DECADE_AVERAGE
        metric_unit = MetricUnit.TEMPERATURE
        measurement_type = MeteorologicalMeasurementType.IMPORTED
    elif var_code == Variables.temperature_month_average.value:  # 0017
        metric_name = MeteorologicalMetricName.AIR_TEMPERATURE_MONTH_AVERAGE
        metric_unit = MetricUnit.TEMPERATURE
        measurement_type = MeteorologicalMeasurementType.MANUAL
    elif var_code == Variables.precipitation_decade_average.value:  # 0018
        metric_name = MeteorologicalMetricName.PRECIPITATION_DECADE_AVERAGE
        metric_unit = MetricUnit.PRECIPITATION
        measurement_type = MeteorologicalMeasurementType.IMPORTED
    elif var_code == Variables.precipitation_month_average.value:  # 0019
        metric_name = MeteorologicalMetricName.PRECIPITATION_MONTH_AVERAGE
        metric_unit = MetricUnit.PRECIPITATION
        measurement_type = MeteorologicalMeasurementType.MANUAL
    elif var_code == Variables.discharge_decade_average_historical.value:  # 0020
        metric_name = HydrologicalMetricName.WATER_DISCHARGE_DECADE_AVERAGE_HISTORICAL
        metric_unit = MetricUnit.WATER_DISCHARGE
        measurement_type = HydrologicalMeasurementType.IMPORTED
    return metric_name, metric_unit, measurement_type


def migrate_sites_and_stations(old_session):
    old_data = old_session.query(OldSite).order_by(OldSite.id).all()
    cnt_hydro = 0
    cnt_meteo = 0

    for old in tqdm(old_data, desc="Stations", position=0):
        organization = MAP_OLD_SOURCE_ID_TO_NEW_ORGANIZATION_OBJ[old.source_id]

        # logic for basins, hydro stations basins are prioritized, so if there are both hydro and meteo
        # of the same code, the hydro basin will be created in DB and referenced by Site model
        # TODO ask them to standardize basin names according to the official list
        # so that we remove all the duplicates and redundant names
        if old.site_type == "meteo":
            shared_hydro_station = old_session.query(OldSite).filter(OldSite.site_code == old.site_code_repr).first()
            if shared_hydro_station is not None:
                basin = get_or_create_basin(basin_name=shared_hydro_station.basin, organization=organization)
            else:
                basin = get_or_create_basin(basin_name=old.basin, organization=organization)
        else:
            basin = get_or_create_basin(basin_name=old.basin, organization=organization)
        site = get_or_create_site(
            old_site_code_repr=old.site_code_repr,
            organization=organization,
            country=old.country,
            basin=basin,
            region=get_or_create_region(region_name=old.region, organization=organization),
            latitude=old.latitude,
            longitude=old.longitude,
            timezone=None,  # TODO figure out
            elevation=old.elevation_m,  # TODO figure out
        )

        if old.site_type == "meteo":
            meteo_station = MeteorologicalStation(
                name=old.site_name,
                station_code=old.site_code_repr,  # TODO blank could be fine, or blank name in Site model
                site=site,
                description=old.comments or "",
                is_deleted=False,
            )
            meteo_station.save()
            cnt_meteo = cnt_meteo + 1
        elif old.site_type == "discharge":
            hydro_station = HydrologicalStation(
                name=old.site_name,
                station_code=old.site_code_repr,  # TODO blank could be fine, or blank name in Site model
                station_type=HydrologicalStation.StationType.MANUAL,
                site=site,
                description=old.comments or "",
                measurement_time_step=None,  # TODO figure out for manual stations
                discharge_level_alarm=None,
                is_deleted=False,
            )
            hydro_station.save()
            cnt_hydro = cnt_hydro + 1

    logging.info(f"Meteo count: {cnt_meteo}, hydro count: {cnt_hydro}")


def migrate_virtual_stations(old_session):
    old_virtual_stations = old_session.query(OldSite).filter(OldSite.is_virtual == True).order_by(OldSite.id).all()
    cnt_virtual = 0
    cnt_associations = 0

    for old in tqdm(old_virtual_stations, desc="Virtual stations", position=0):
        organization = MAP_OLD_SOURCE_ID_TO_NEW_ORGANIZATION_OBJ[old.source_id]
        virtual_station = VirtualStation(
            name=old.site_name,
            station_code=old.site_code_repr,
            country=old.country,
            organization=organization,
            latitude=old.latitude,
            longitude=old.longitude,
            timezone=None,
            elevation=old.elevation_m,
            basin=get_or_create_basin(basin_name=old.basin, organization=organization),
            region=get_or_create_region(region_name=old.region, organization=organization)
        )
        virtual_station.save()
        cnt_virtual += 1
        for association in old.aggregation_site_associations:
            weight = float(association.weighting)
            discharge_station_code = association.aggregation.site_code_repr
            try:
                hydro_station = HydrologicalStation.objects.get(
                    station_code=discharge_station_code, station_type=HydrologicalStation.StationType.MANUAL
                )
                virtual_station_association = VirtualStationAssociation.objects.create(
                    hydro_station=hydro_station,
                    virtual_station=virtual_station,
                    weight=weight
                )
                cnt_associations += 1
            except HydrologicalStation.DoesNotExist:
                logging.error(
                    f"Could not find Hydrological station with the code {discharge_station_code} to associate "
                    f"with the virtual station."
                )

    logging.info(f"Virtual count: {cnt_virtual}, associations count: {cnt_associations}")


def migrate_meteo_metrics(old_session, limiter, target_station):
    if target_station == "":
        old_data = old_session.query(OldSite).all()
    else:
        old_data = old_session.query(OldSite).filter(OldSite.site_code == f"{target_station}m")
    meteo_stations = [station for station in old_data if station.site_type == "meteo"]
    for old in tqdm(meteo_stations, desc="Meteo stations", position=0):
        meteo_station = MeteorologicalStation.objects.get(station_code=old.site_code_repr)

        for data_row in tqdm(
            old.data_values[-limiter:], desc="Meteo metrics", position=1, leave=False
        ):
            smart_datetime = SmartDatetime(data_row.local_date_time, meteo_station, tz_included=False)

            metric_name, metric_unit, measurement_type = get_metric_name_unit_type(data_row.variable)

            new_meteo_metric = MeteorologicalMetric(
                timestamp_local=smart_datetime.local,
                value=data_row.data_value,
                value_type=measurement_type,
                metric_name=metric_name,
                unit=metric_unit,
                station=meteo_station,
            )
            new_meteo_metric.save()


def refresh_water_level_daily_average(start_date: str, end_date: str):
    logging.info('Refreshing CAGG view')
    CONN_STRING = (
        f"host={connection.client.connection.settings_dict['HOST']} "
        f"port={connection.client.connection.settings_dict['PORT']} "
        f"user={connection.client.connection.settings_dict['USER']} "
        f"password={connection.client.connection.settings_dict['PASSWORD']} "
        f"dbname={connection.client.connection.settings_dict['NAME']}"
    )
    sql_refresh_view = f"CALL refresh_continuous_aggregate('estimations_water_level_daily_average', '{start_date}', '{end_date}');"
    conn = psycopg.connect(CONN_STRING, autocommit=True)
    with conn.cursor() as cursor:
        cursor.execute(sql_refresh_view)
    conn.close()
    logging.info('Done.')


def parse_ice_phenomena(data_row):
    try:
        ice_phenomena_values = data_row.ice_phenomena_string.split('|')
    except AttributeError:
        # the ice phenomena is not stored inside the ice_phenomena_string, but inside the data value
        integer_part, fractional_part = str(data_row.data_value).split(".")
        code = int(integer_part)
        if fractional_part == '0':
            intensity = 0
        elif len(fractional_part) == 1:
            intensity = int(fractional_part) * 10
        else:
            intensity = int(fractional_part.rstrip('0'))
        ice_phenomena_values = [f"{code}:{intensity}"]

    return ice_phenomena_values


def migrate_hydro_metrics(old_session, limiter, target_station):
    global nan_count
    if target_station == "":
        old_data = old_session.query(OldSite).all()
    else:
        old_data = old_session.query(OldSite).filter(OldSite.site_code == target_station)
    hydro_stations = [station for station in old_data if station.site_type == "discharge"]
    for old in tqdm(hydro_stations, desc="Hydro stations", position=0):
<<<<<<< HEAD
        hydro_station = HydrologicalStation.objects.get(station_code=old.site_code_repr,
                                                        station_type=HydrologicalStation.StationType.MANUAL)
=======
        hydro_station = HydrologicalStation.objects.get(station_code=old.site_code_repr)
        station_decades = {}
>>>>>>> 65065220
        for data_row in tqdm(
            old.data_values[-limiter:], desc="Hydro metrics", position=1, leave=False
        ):
            smart_datetime = SmartDatetime(data_row.local_date_time, hydro_station, tz_included=False)

            # exceptionally set the maximum discharge on the hydro station level, exclude from metrics
            data_value = data_row.data_value

            if data_row.variable.variable_code == Variables.discharge_maximum_recommendation.value:
                hydro_station.discharge_level_alarm = data_value
                hydro_station.save()
                continue

            if data_row.variable.variable_code == Variables.discharge_decade_average_historical.value:
                if data_value == -9999:
                    # empty value for some reason
                    continue

                decade = calculate_decade_number(aware_datetime_utc)
                if decade not in station_decades:
                    station_decades[decade] = [data_value]
                else:
                    station_decades[decade].append(data_value)

                # right now we're only preparing the data, we need to go over all the data values
                # to store every relevant value after which we average them and store to the DischargeNorm model
                continue

            metric_name, metric_unit, measurement_type = get_metric_name_unit_type(data_row.variable)

            if data_row.variable.variable_code == Variables.ice_phenomena_observation.value:
                ice_phenomena_values = parse_ice_phenomena(data_row)
                for code_intensity_pair in ice_phenomena_values:
                    values = code_intensity_pair.split(':')
                    code = int(values[0])
                    intensity = None if values[1] == 'nan' else int(float(values[1]))
                    ice_phenomena_metric = HydrologicalMetric(
                        timestamp=aware_datetime_utc,
                        min_value=None,
                        avg_value=intensity or -1,
                        max_value=None,
                        unit=metric_unit,
                        metric_name=metric_name,
                        value_type=measurement_type,
                        station=hydro_station,
                        sensor_identifier="",
                        sensor_type="",
                        value_code=code
                    )
                    ice_phenomena_metric.save(refresh_view=False)

                # metrics saved so we continue to the next one
                continue

            if data_row.variable.variable_code == Variables.gauge_height_average_daily_estimation.value:
                # this one is not used so it can be skipped
                continue

            if math.isnan(data_value):
                nan_count = nan_count + 1
                continue  # TODO skip NaN data value rows

            new_hydro_metric = HydrologicalMetric(
                timestamp_local=smart_datetime.local,
                min_value=None,
                avg_value=data_value,
                max_value=None,
                unit=metric_unit,
                value_type=measurement_type,
                metric_name=metric_name,
                station=hydro_station,
                sensor_identifier="",
                sensor_type="",
            )
            new_hydro_metric.save(refresh_view=False)

        for key, value in station_decades.items():
            if len(value) > 0:
                avg = sum(value) / len(value)
                DischargeNorm.objects.create(
                    station=hydro_station,
                    ordinal_number=key,
                    value=avg,
                    norm_type=NormType.DECADAL
                )
    refresh_water_level_daily_average('2015-01-01', '2030-01-01')


def migrate_discharge_models(old_session):
    old_discharge_models = old_session.query(OldDischargeModel).all()
    for old in tqdm(old_discharge_models, desc="Discharge models", position=0):
        hydro_station = HydrologicalStation.objects.get(station_code=old.site.site_code_repr,
                                                        station_type=HydrologicalStation.StationType.MANUAL)
        if old.valid_from is None:
            # when valid_from is None then it is initial discharge model
            # 2000-01-01 is sufficient as the beginning date of the initial model
            valid_from_local = SmartDatetime(datetime(2000, 1, 1, 0, 0, 0), hydro_station, tz_included=False).day_beginning_local
        else:
            valid_from_local = SmartDatetime(old.valid_from, hydro_station, tz_included=False).day_beginning_local

        DischargeModel.objects.filter(station_id=hydro_station.id, valid_from_local=valid_from_local).delete()  # upsert
        new_discharge_model = DischargeModel(
            name=old.model_name,
            param_a=old.param_a,
            param_b=old.param_b,
            param_c=old.param_c,
            valid_from_local=valid_from_local,
            station=hydro_station
        )
        new_discharge_model.save()


def cleanup_all():
    logging.info("Cleaning up discharge models")
    DischargeModel.objects.all().delete()
    logging.info("Cleaning up telegrams")
    Telegram.objects.all().delete()
    logging.info("Cleaning up meteo metrics")
    MeteorologicalMetric.objects.all().delete()
    logging.info("Cleaning up hydro metrics")
    HydrologicalMetric.objects.all().delete()
    logging.info("Cleaning up hydro stations")
    HydrologicalStation.objects.all().delete()
    logging.info("Cleaning up meteo stations")
    MeteorologicalStation.objects.all().delete()
    logging.info("Cleaning up virtual stations")
    VirtualStation.objects.all().delete()
    logging.info("Cleaning up sites")
    Site.objects.all().delete()
    logging.info("Cleaning up basins")
    Basin.objects.all().delete()
    logging.info("Cleaning up regions")
    Region.objects.all().delete()
    logging.info("Cleaning up organizations")
    Organization.objects.all().delete()
    logging.info("Done")


def migrate(skip_cleanup: bool, skip_structure: bool, target_station: str, limiter: int):
    # now do the things that you want with your models here
    old_db_engine = create_engine(
        "postgresql+psycopg2://{user}:{password}@{host}:{port}/{db_name}".format(
            user=os.environ.get("OLD_MIGRATION_DB_USERNAME", "hydrosolutions"),
            password=os.environ.get("OLD_MIGRATION_DB_PASSWORD", "hydrosolutions"),
            host=os.environ.get("OLD_MIGRATION_DB_HOST", "localhost"),
            port=os.environ.get("OLD_MIGRATION_DB_PORT", "5432"),
            db_name=os.environ.get("OLD_MIGRATION_DB_NAME", "hydrosolutions"),
        )
    )
    # Update with your old database connection string
    Session = sessionmaker(bind=old_db_engine)
    old_session = Session()
    if limiter != 0:
        logging.info(f"Starting migrations in debugging mode (limiter = {limiter})")
    if not skip_cleanup:
        cleanup_all()
    else:
        logging.info(f"Skipped cleanup (--skip-cleanup = {skip_cleanup})")

    if not skip_structure:
        migrate_organizations(old_session)
        migrate_sites_and_stations(old_session)
        migrate_virtual_stations(old_session)
    else:
        logging.info(f"Skipped structure build (--skip-structure = {skip_structure})")
    if target_station != "":
        logging.info(f"Will migrate only station {target_station} (--station)")

    # migrate_discharge_models(old_session)
    # migrate_hydro_metrics(old_session, limiter, target_station)
    migrate_meteo_metrics(old_session, limiter, target_station)
    old_session.close()
    print("Data migration completed successfully.")<|MERGE_RESOLUTION|>--- conflicted
+++ resolved
@@ -192,7 +192,7 @@
     elif var_code == Variables.temperature_month_average.value:  # 0017
         metric_name = MeteorologicalMetricName.AIR_TEMPERATURE_MONTH_AVERAGE
         metric_unit = MetricUnit.TEMPERATURE
-        measurement_type = MeteorologicalMeasurementType.MANUAL
+        measurement_type = MeteorologicalMeasurementType.IMPORTED
     elif var_code == Variables.precipitation_decade_average.value:  # 0018
         metric_name = MeteorologicalMetricName.PRECIPITATION_DECADE_AVERAGE
         metric_unit = MetricUnit.PRECIPITATION
@@ -200,7 +200,7 @@
     elif var_code == Variables.precipitation_month_average.value:  # 0019
         metric_name = MeteorologicalMetricName.PRECIPITATION_MONTH_AVERAGE
         metric_unit = MetricUnit.PRECIPITATION
-        measurement_type = MeteorologicalMeasurementType.MANUAL
+        measurement_type = MeteorologicalMeasurementType.IMPORTED
     elif var_code == Variables.discharge_decade_average_historical.value:  # 0020
         metric_name = HydrologicalMetricName.WATER_DISCHARGE_DECADE_AVERAGE_HISTORICAL
         metric_unit = MetricUnit.WATER_DISCHARGE
@@ -380,17 +380,21 @@
         old_data = old_session.query(OldSite).filter(OldSite.site_code == target_station)
     hydro_stations = [station for station in old_data if station.site_type == "discharge"]
     for old in tqdm(hydro_stations, desc="Hydro stations", position=0):
-<<<<<<< HEAD
         hydro_station = HydrologicalStation.objects.get(station_code=old.site_code_repr,
                                                         station_type=HydrologicalStation.StationType.MANUAL)
-=======
-        hydro_station = HydrologicalStation.objects.get(station_code=old.site_code_repr)
         station_decades = {}
->>>>>>> 65065220
         for data_row in tqdm(
             old.data_values[-limiter:], desc="Hydro metrics", position=1, leave=False
         ):
+
             smart_datetime = SmartDatetime(data_row.local_date_time, hydro_station, tz_included=False)
+            timestamp_local = smart_datetime.local
+
+            if data_row.variable.variable_code in [Variables.air_temperature_observation.value,
+                                                   Variables.water_temperature_observation.value]:
+                # ensure that for ATO and WTO from section 1 group 4 the timestamp is set to morning because the old database
+                # was very inconsistent about this
+                timestamp_local = smart_datetime.morning_local
 
             # exceptionally set the maximum discharge on the hydro station level, exclude from metrics
             data_value = data_row.data_value
@@ -405,7 +409,7 @@
                     # empty value for some reason
                     continue
 
-                decade = calculate_decade_number(aware_datetime_utc)
+                decade = calculate_decade_number(smart_datetime.local)
                 if decade not in station_decades:
                     station_decades[decade] = [data_value]
                 else:
@@ -424,7 +428,7 @@
                     code = int(values[0])
                     intensity = None if values[1] == 'nan' else int(float(values[1]))
                     ice_phenomena_metric = HydrologicalMetric(
-                        timestamp=aware_datetime_utc,
+                        timestamp_local=timestamp_local,
                         min_value=None,
                         avg_value=intensity or -1,
                         max_value=None,
@@ -450,7 +454,7 @@
                 continue  # TODO skip NaN data value rows
 
             new_hydro_metric = HydrologicalMetric(
-                timestamp_local=smart_datetime.local,
+                timestamp_local=timestamp_local,
                 min_value=None,
                 avg_value=data_value,
                 max_value=None,
@@ -466,6 +470,11 @@
         for key, value in station_decades.items():
             if len(value) > 0:
                 avg = sum(value) / len(value)
+                DischargeNorm.objects.filter(
+                    station=hydro_station,
+                    ordinal_number=key,
+                    norm_type=NormType.DECADAL
+                ).delete()
                 DischargeNorm.objects.create(
                     station=hydro_station,
                     ordinal_number=key,
@@ -483,7 +492,8 @@
         if old.valid_from is None:
             # when valid_from is None then it is initial discharge model
             # 2000-01-01 is sufficient as the beginning date of the initial model
-            valid_from_local = SmartDatetime(datetime(2000, 1, 1, 0, 0, 0), hydro_station, tz_included=False).day_beginning_local
+            valid_from_local = SmartDatetime(datetime(2000, 1, 1, 0, 0, 0), hydro_station,
+                                             tz_included=False).day_beginning_local
         else:
             valid_from_local = SmartDatetime(old.valid_from, hydro_station, tz_included=False).day_beginning_local
 
@@ -506,6 +516,8 @@
     Telegram.objects.all().delete()
     logging.info("Cleaning up meteo metrics")
     MeteorologicalMetric.objects.all().delete()
+    logging.info("Cleaning up discharge norms")
+    DischargeNorm.objects.all().delete()
     logging.info("Cleaning up hydro metrics")
     HydrologicalMetric.objects.all().delete()
     logging.info("Cleaning up hydro stations")
@@ -556,7 +568,7 @@
         logging.info(f"Will migrate only station {target_station} (--station)")
 
     # migrate_discharge_models(old_session)
-    # migrate_hydro_metrics(old_session, limiter, target_station)
+    migrate_hydro_metrics(old_session, limiter, target_station)
     migrate_meteo_metrics(old_session, limiter, target_station)
     old_session.close()
     print("Data migration completed successfully.")